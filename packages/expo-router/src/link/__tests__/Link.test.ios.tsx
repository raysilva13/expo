--- conflicted
+++ resolved
@@ -141,7 +141,69 @@
   );
 });
 
-<<<<<<< HEAD
+
+it('can preserve the initialRoute', () => {
+  renderRouter({
+    index: function MyIndexRoute() {
+      return (
+        <Link testID="link" withAnchor href="/fruit/banana">
+          Press me
+        </Link>
+      );
+    },
+    '/fruit/_layout': {
+      unstable_settings: {
+        anchor: 'apple',
+      },
+      default: () => {
+        return <Stack />;
+      },
+    },
+    '/fruit/apple': () => <Text testID="apple">Apple</Text>,
+    '/fruit/banana': () => <Text testID="banana">Banana</Text>,
+  });
+
+  act(() => fireEvent.press(screen.getByTestId('link')));
+  expect(screen.getByTestId('banana')).toBeDefined();
+  act(() => router.back());
+  expect(screen.getByTestId('apple')).toBeDefined();
+  act(() => router.back());
+  expect(screen.getByTestId('link')).toBeDefined();
+});
+
+it('can preserve the initialRoute with shared groups', () => {
+  renderRouter({
+    index: function MyIndexRoute() {
+      return (
+        <Link testID="link" withAnchor href="/(foo)/fruit/banana">
+          Press me
+        </Link>
+      );
+    },
+    '/(foo,bar)/fruit/_layout': {
+      unstable_settings: {
+        anchor: 'apple',
+        foo: {
+          anchor: 'orange',
+        },
+      },
+      default: () => {
+        return <Stack />;
+      },
+    },
+    '/(foo,bar)/fruit/apple': () => <Text testID="apple">Apple</Text>,
+    '/(foo,bar)/fruit/orange': () => <Text testID="orange">Orange</Text>,
+    '/(foo,bar)/fruit/banana': () => <Text testID="banana">Banana</Text>,
+  });
+
+  act(() => fireEvent.press(screen.getByTestId('link')));
+  expect(screen.getByTestId('banana')).toBeDefined();
+  act(() => router.back());
+  expect(screen.getByTestId('orange')).toBeDefined();
+  act(() => router.back());
+  expect(screen.getByTestId('link')).toBeDefined();
+});
+
 it('supports array styles', () => {
   const { getByTestId } = render(
     <Link testID="link" href="https://www.example.com/foo" style={[{ color: 'red' }]}>
@@ -166,66 +228,4 @@
   );
   const node = getByTestId('link');
   expect(node.props.style).toStrictEqual({ backgroundColor: 'red', borderColor: 'blue' });
-=======
-it('can preserve the initialRoute', () => {
-  renderRouter({
-    index: function MyIndexRoute() {
-      return (
-        <Link testID="link" withAnchor href="/fruit/banana">
-          Press me
-        </Link>
-      );
-    },
-    '/fruit/_layout': {
-      unstable_settings: {
-        anchor: 'apple',
-      },
-      default: () => {
-        return <Stack />;
-      },
-    },
-    '/fruit/apple': () => <Text testID="apple">Apple</Text>,
-    '/fruit/banana': () => <Text testID="banana">Banana</Text>,
-  });
-
-  act(() => fireEvent.press(screen.getByTestId('link')));
-  expect(screen.getByTestId('banana')).toBeDefined();
-  act(() => router.back());
-  expect(screen.getByTestId('apple')).toBeDefined();
-  act(() => router.back());
-  expect(screen.getByTestId('link')).toBeDefined();
-});
-
-it('can preserve the initialRoute with shared groups', () => {
-  renderRouter({
-    index: function MyIndexRoute() {
-      return (
-        <Link testID="link" withAnchor href="/(foo)/fruit/banana">
-          Press me
-        </Link>
-      );
-    },
-    '/(foo,bar)/fruit/_layout': {
-      unstable_settings: {
-        anchor: 'apple',
-        foo: {
-          anchor: 'orange',
-        },
-      },
-      default: () => {
-        return <Stack />;
-      },
-    },
-    '/(foo,bar)/fruit/apple': () => <Text testID="apple">Apple</Text>,
-    '/(foo,bar)/fruit/orange': () => <Text testID="orange">Orange</Text>,
-    '/(foo,bar)/fruit/banana': () => <Text testID="banana">Banana</Text>,
-  });
-
-  act(() => fireEvent.press(screen.getByTestId('link')));
-  expect(screen.getByTestId('banana')).toBeDefined();
-  act(() => router.back());
-  expect(screen.getByTestId('orange')).toBeDefined();
-  act(() => router.back());
-  expect(screen.getByTestId('link')).toBeDefined();
->>>>>>> a2fda19a
 });