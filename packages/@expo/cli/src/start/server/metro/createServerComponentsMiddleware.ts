/**
 * Copyright © 2022 650 Industries.
 *
 * This source code is licensed under the MIT license found in the
 * LICENSE file in the root directory of this source tree.
 */

import { SerialAsset } from '@expo/metro-config/build/serializer/serializerAssets';
import { getRscMiddleware } from '@expo/server/build/middleware/rsc';
import assert from 'assert';
import path from 'path';

import { logMetroError } from './metroErrorInterface';
import { stripAnsi } from '../../../utils/ansi';
import { memoize } from '../../../utils/fn';
import { streamToStringAsync } from '../../../utils/stream';

import {
  createBuiltinAPIRequestHandler,
  winterNext,
} from '../middleware/createBuiltinAPIRequestHandler';
import {
  createBundleUrlSearchParams,
  ExpoMetroOptions,
  getMetroOptionsFromUrl,
} from '../middleware/metroOptions';
import { getMetroServerRoot } from '@expo/config/paths';
import { ExportAssetMap } from '../../../export/saveAssets';
import { PathSpec } from 'expo-router/build/rsc/path';

const debug = require('debug')('expo:rsc') as typeof console.log;

type SSRLoadModuleArtifactsFunc = (
  filePath: string,
  specificOptions?: Partial<ExpoMetroOptions>
) => Promise<{ artifacts: SerialAsset[]; src: string }>;

type SSRLoadModuleFunc = <T extends Record<string, any>>(
  filePath: string,
  specificOptions?: Partial<ExpoMetroOptions>,
  extras?: { hot?: boolean; global?: any }
) => Promise<T>;

const getMetroServerRootMemo = memoize(getMetroServerRoot);

export function createServerComponentsMiddleware(
  projectRoot: string,
  {
    rscPath,
    instanceMetroOptions,
    ssrLoadModule,
    ssrLoadModuleArtifacts,
<<<<<<< HEAD
    getServerUrl,
    getStaticScriptUrl,
=======
    useClientRouter,
>>>>>>> 5063fccd
  }: {
    rscPath: string;
    instanceMetroOptions: Partial<ExpoMetroOptions>;
    ssrLoadModule: SSRLoadModuleFunc;
    ssrLoadModuleArtifacts: SSRLoadModuleArtifactsFunc;
<<<<<<< HEAD
    getServerUrl: () => string;
    getStaticScriptUrl: () => string;
  }
) {
  const nodeGlobal = {};
  const serverRoot = getMetroServerRootMemo(projectRoot);

  const htmlMiddleware = {
    async GET(req: Request): Promise<Response> {
      // TODO: Add this from prod branch
      // const getSsrConfig = () => ({ input: '', searchParams: new URLSearchParams(), body: new ReadableStream() });

      const url = getFullUrl(req.url);

      const platform =
        url.searchParams.get('platform') ?? req.headers.get('expo-platform') ?? 'web';
      if (typeof platform !== 'string' || !platform || platform !== 'web') {
        throw winterNext();
      }

      // HACK: Execution order matters since the module names collide (maybe)
      const entries = await getExpoRouterRscEntriesGetterAsync({ platform });

      console.log('GET', url.pathname, platform);
      const { renderHtml } = await getHtmlRendererAsync(platform);

      const { getSsrConfig } = await getRscRendererAsync(platform);

      console.log('GET.getSsrConfig', getSsrConfig);
      const htmlHead = `<meta charset="utf-8" />
<meta name="viewport" content="width=device-width, initial-scale=1" />`;
      // <meta name="generator" content="expo" />

      const readable = await renderHtml({
        // config:,
        pathname: url.pathname,
        searchParams: url.searchParams,
        htmlHead,
        scriptUrl: getStaticScriptUrl(),

        // renderRscForHtml: async (input, searchParams) => {
        //   ctx.req.url.pathname =
        //     config.basePath + config.rscPath + '/' + encodeInput(input);
        //   ctx.req.url.search = searchParams.toString();
        //   const args: RenderRscArgs = {
        //     config,
        //     input,
        //     searchParams: ctx.req.url.searchParams,
        //     method: 'GET',
        //     context: ctx.context,
        //     body: ctx.req.body,
        //     contentType: '',
        //   };
        //   const readable = await (devServer
        //     ? renderRsc(args, {
        //         isDev: true,
        //         loadServerModuleRsc: devServer.loadServerModuleRsc,
        //         resolveClientEntry: devServer.resolveClientEntry,
        //         entries: await devServer.loadEntriesDev(config),
        //       })
        //     : renderRsc(args, { isDev: false, entries }));
        //   return readable;
        // },
        isExporting: false,
        serverRoot,
        async renderRscForHtml(input, searchParams) {
          console.log('SSR -> renderRscForHtml', input, searchParams);
          return await renderRscToReadableStream({
            input,
            decodedBody: searchParams.get('x-expo-params'),
            method: 'GET',
            contentType: '',
            platform,
            // ...args,
            body: req.body ?? undefined,
          });
        },
        async loadModule(id) {
          // TODO: Implement this
          console.warn('SSR -> loadModule not implemented', id);
        },

        resolveClientEntry: getResolveClientEntry({ platform, environment: 'node' }),
        getSsrConfigForHtml: async (pathname, searchParams) => {
          return getSsrConfig(
            { config: {}, pathname, searchParams },
            {
              entries,
              resolveClientEntry: getResolveClientEntry({ platform }),
            }
          );
        },
        // {
        //   isDev: true,
        //   loadServerModuleRsc: devServer.loadServerModuleRsc,
        //   resolveClientEntry: devServer.resolveClientEntry,
        //   entries: entriesDev!,
        // },
      });

      console.log('GET.renderHtml', readable);
      if (readable) {
        return new Response(readable, {
          headers: {
            'content-type': 'text/html; charset=utf-8',
          },
        });
      }

      // TODO: Wrap with Metro error handling...

      throw winterNext();
    },
  };
=======
    useClientRouter: boolean;
  }
) {
  const routerModule = useClientRouter
    ? 'expo-router/build/rsc/router/noopRouter'
    : 'expo-router/build/rsc/router/expo-definedRouter';
>>>>>>> 5063fccd

  const rscMiddleware = getRscMiddleware({
    config: {},
    // Disabled in development
    baseUrl: '',
    rscPath,
    onError: console.error,
    renderRsc: async (args) => {
      // Dev server-only implementation.
      try {
        return await renderRscToReadableStream({
          ...args,
          body: args.body!,
        });
      } catch (error: any) {
        // If you get a codeFrame error during SSR like when using a Class component in React Server Components, then this
        // will throw with:
        // {
        //   rawObject: {
        //     type: 'TransformError',
        //     lineNumber: 0,
        //     errors: [ [Object] ],
        //     name: 'SyntaxError',
        //     message: '...',
        //   }
        // }

        // TODO: Revisit all error handling now that we do direct metro bundling...
        await logMetroError(projectRoot, { error });

        const sanitizedServerMessage = stripAnsi(error.message) ?? error.message;
        throw new Response(sanitizedServerMessage, {
          status: 500,
          headers: {
            'Content-Type': 'text/plain',
          },
        });
      }
    },
  });

  let rscPathPrefix = rscPath;
  if (rscPathPrefix !== '/') {
    rscPathPrefix += '/';
  }

  async function exportServerActionsAsync(
    { platform, entryPoints }: { platform: string; entryPoints: string[] },
    files: ExportAssetMap
  ): Promise<{
    clientBoundaries: string[];
    manifest: Record<string, [string, string]>;
  }> {
    const uniqueEntryPoints = [...new Set(entryPoints)];
    // TODO: Support multiple entry points in a single split server bundle...
    const serverRoot = getMetroServerRootMemo(projectRoot);

    const manifest: Record<string, [string, string]> = {};
    const nestedClientBoundaries: string[] = [];
    for (const entryPoint of uniqueEntryPoints) {
      const contents = await ssrLoadModuleArtifacts(entryPoint, {
        environment: 'react-server',
        platform,
        // Ignore the metro runtime to avoid overwriting the original in the API route.
        modulesOnly: true,
        // Required
        runModule: true,
      });

      const reactClientReferences = contents.artifacts
        .filter((a) => a.type === 'js')[0]
        .metadata.reactClientReferences?.map((ref) => fileURLToFilePath(ref));

      if (reactClientReferences) {
        nestedClientBoundaries.push(...reactClientReferences!);
      }

      // Naive check to ensure the module runtime is not included in the server action bundle.
      if (contents.src.includes('The experimental Metro feature')) {
        throw new Error(
          'Internal error: module runtime should not be included in server action bundles: ' +
            entryPoint
        );
      }
      const relativeName = path.relative(serverRoot, entryPoint);
      const safeName = path.basename(contents.artifacts.find((a) => a.type === 'js')!.filename!);

      const outputName = `_expo/rsc/${platform}/${safeName}`;
      // While we're here, export the router for the server to dynamically render RSC.
      files.set(outputName, {
        targetDomain: 'server',
        contents: wrapBundle(contents.src),
      });

      // Import relative to `dist/server/_expo/rsc/web/router.js`
      manifest[entryPoint] = [relativeName, outputName];
    }

    // Save the SSR manifest so we can perform more replacements in the server renderer and with server actions.
    files.set(`_expo/rsc/${platform}/action-manifest.js`, {
      targetDomain: 'server',
      contents: 'module.exports = ' + JSON.stringify(manifest),
    });

    return { manifest, clientBoundaries: nestedClientBoundaries };
  }

  async function getExpoRouterClientReferencesAsync(
    { platform }: { platform: string },
    files: ExportAssetMap
  ): Promise<{
    reactClientReferences: string[];
    reactServerReferences: string[];
    cssModules: SerialAsset[];
  }> {
    const contents = await ssrLoadModuleArtifacts(routerModule, {
      environment: 'react-server',
      platform,
    });

    // Extract the global CSS modules that are imported from the router.
    // These will be injected in the head of the HTML document for the website.
    const cssModules = contents.artifacts.filter((a) => a.type.startsWith('css'));

    const reactServerReferences = contents.artifacts
      .filter((a) => a.type === 'js')[0]
      .metadata.reactServerReferences?.map((ref) => fileURLToFilePath(ref));

    if (!reactServerReferences) {
      throw new Error(
        'Static server action references were not returned from the Metro SSR bundle for definedRouter'
      );
    }
    debug('React client boundaries:', reactServerReferences);

    const reactClientReferences = contents.artifacts
      .filter((a) => a.type === 'js')[0]
      .metadata.reactClientReferences?.map((ref) => fileURLToFilePath(ref));

    if (!reactClientReferences) {
      throw new Error(
        'Static client references were not returned from the Metro SSR bundle for definedRouter'
      );
    }
    debug('React client boundaries:', reactClientReferences);

    // While we're here, export the router for the server to dynamically render RSC.
    files.set(`_expo/rsc/${platform}/router.js`, {
      targetDomain: 'server',
      contents: wrapBundle(contents.src),
    });

    return { reactClientReferences, reactServerReferences, cssModules };
  }

  // async function getExpoRouterRscEntriesNodeGetterAsync({ platform }: { platform: string }) {
  //   return ssrLoadModule<typeof import('expo-router/build/rsc/router/expo-definedRouter')>(
  //     'expo-router/build/rsc/router/expo-definedRouter',
  //     {
  //       environment: 'node',
  //       platform,
  //     },
  //     {
  //       hot: false,
  //     }
  //   );
  // }

  async function getExpoRouterRscEntriesGetterAsync({ platform }: { platform: string }) {
    return ssrLoadModule<typeof import('expo-router/build/rsc/router/expo-definedRouter')>(
      routerModule,
      {
        environment: 'react-server',
        platform,
      },
      {
        hot: true,
      }
    );
  }

  function getResolveClientEntry(context: {
    platform: string;
    engine?: 'hermes' | null;
    ssrManifest?: Map<string, string>;
    environment?: 'node';
  }) {
    const serverRoot = getMetroServerRootMemo(projectRoot);

    const {
      mode,
      minify = false,
      isExporting,
      baseUrl,
      routerRoot,
      asyncRoutes,
      preserveEnvVars,
      reactCompiler,
      lazy,
    } = instanceMetroOptions;

    assert(
      isExporting != null &&
        baseUrl != null &&
        mode != null &&
        routerRoot != null &&
        asyncRoutes != null,
      `The server must be started. (isExporting: ${isExporting}, baseUrl: ${baseUrl}, mode: ${mode}, routerRoot: ${routerRoot}, asyncRoutes: ${asyncRoutes})`
    );

    return (file: string, isServer: boolean) => {
      if (isExporting) {
        assert(context.ssrManifest, 'SSR manifest must exist when exporting');
        let relativeFilePath = path.relative(serverRoot, file);

        if (context.environment === 'node') {
          // Use prefixed modules in SSR space.
          relativeFilePath = 'node:' + relativeFilePath;
        }

        assert(
          context.ssrManifest.has(relativeFilePath),
          `SSR manifest is missing client boundary "${relativeFilePath}"`
        );

        const chunk = context.ssrManifest.get(relativeFilePath);

        return {
          id: relativeFilePath,
          chunks: chunk != null ? [chunk] : [],
        };
      }

      const searchParams = createBundleUrlSearchParams({
        mainModuleName: '',
        platform: context.platform,
        mode,
        minify,
        lazy,
        preserveEnvVars,
        asyncRoutes,
        baseUrl,
        routerRoot,
        isExporting,
        reactCompiler: !!reactCompiler,
        engine: context.engine ?? undefined,
        bytecode: false,
        clientBoundaries: [],
        inlineSourceMap: false,
        // TODO: What to choose?
        // environment: context.environment,
        environment: context.environment ?? (isServer ? 'react-server' : 'client'),
        modulesOnly: true,
        runModule: false,
      });

      searchParams.set('dev', String(__DEV__));
      searchParams.set('resolver.clientboundary', String(true));

      const clientReferenceUrl = new URL(getServerUrl());

      // TICKLE: Handshake 1
      searchParams.set('xRSC', '1');

      clientReferenceUrl.search = searchParams.toString();

      const filePath = file.startsWith('file://') ? fileURLToFilePath(file) : file;
      let relativeFilePath = path.relative(serverRoot, filePath);

      clientReferenceUrl.pathname = relativeFilePath;

      // Ensure url.pathname ends with '.bundle'
      if (!clientReferenceUrl.pathname.endsWith('.bundle')) {
        clientReferenceUrl.pathname += '.bundle';
      }

      // Return relative URLs to help Android fetch from wherever it was loaded from since it doesn't support localhost.
      const id = clientReferenceUrl.pathname + clientReferenceUrl.search;

      if (context.environment === 'node') {
        // Use prefixed modules in SSR space.
        relativeFilePath = 'node:' + relativeFilePath;
      }

      return { id: relativeFilePath, chunks: [id] };
    };
  }

  // const htmlRendererCache = new Map<string, typeof import('expo-router/src/rsc/html-renderer')>();

  async function getHtmlRendererAsync(platform: string) {
    // return require('expo-router/build/rsc/html-renderer');
    // // NOTE(EvanBacon): We memoize this now that there's a persistent server storage cache for Server Actions.
    // if (htmlRendererCache.has(platform)) {
    //   return htmlRendererCache.get(platform)!;
    // }
    console.log('BACON:START');

    const renderer = await ssrLoadModule<typeof import('expo-router/build/rsc/html-renderer')>(
      'expo-router/build/rsc/html-renderer',
      {
        environment: 'node',
        platform,
      },
      {
        // global: nodeGlobal,
      }
    );

    console.log('BACON:RENDERER', renderer);

    // htmlRendererCache.set(platform, renderer);
    return renderer;
  }

  const rscRendererCache = new Map<string, typeof import('expo-router/build/rsc/rsc-renderer')>();

  async function getRscRendererAsync(platform: string) {
    // NOTE(EvanBacon): We memoize this now that there's a persistent server storage cache for Server Actions.
    if (rscRendererCache.has(platform)) {
      return rscRendererCache.get(platform)!;
    }

    // TODO: Extract CSS Modules / Assets from the bundler process
    const renderer = await ssrLoadModule<typeof import('expo-router/build/rsc/rsc-renderer')>(
      'expo-router/build/rsc/rsc-renderer',
      {
        environment: 'react-server',
        platform,
      }
    );

    rscRendererCache.set(platform, renderer);
    return renderer;
  }

  const rscRenderContext = new Map<string, any>();

  function getRscRenderContext(platform: string) {
    // NOTE(EvanBacon): We memoize this now that there's a persistent server storage cache for Server Actions.
    if (rscRenderContext.has(platform)) {
      return rscRenderContext.get(platform)!;
    }

    const context = {};

    rscRenderContext.set(platform, context);
    return context;
  }

  async function renderRscToReadableStream(
    {
      input,

      method,
      platform,
      body,
      engine,
      contentType,
      ssrManifest,
      decodedBody,
      moduleIdCallback,
    }: {
      input: string;

      method: 'POST' | 'GET';
      platform: string;
      body?: ReadableStream<Uint8Array>;
      engine?: 'hermes' | null;
      contentType?: string;
      ssrManifest?: Map<string, string>;
      decodedBody?: unknown;
      moduleIdCallback?: (module: {
        id: string;
        chunks: string[];
        name: string;
        async: boolean;
      }) => void;
    },
    isExporting: boolean | undefined = instanceMetroOptions.isExporting
  ): Promise<ReadableStream> {
    assert(
      isExporting != null,
      'The server must be started before calling renderRscToReadableStream.'
    );

    if (method === 'POST') {
      assert(body, 'Server request must be provided when method is POST (server actions)');
    }

    const { renderRsc } = await getRscRendererAsync(platform);

    return renderRsc(
      {
        body,
        decodedBody,
        context: getRscRenderContext(platform),
        config: {},
        input,
        contentType,
        moduleIdCallback,
      },
      {
        isExporting,
        entries: await getExpoRouterRscEntriesGetterAsync({ platform }),
        resolveClientEntry: getResolveClientEntry({ platform, engine, ssrManifest }),
        async loadServerModuleRsc(urlFragment) {
          const serverRoot = getMetroServerRootMemo(projectRoot);

          debug('[SSR] loadServerModuleRsc:', urlFragment);

          const options = getMetroOptionsFromUrl(urlFragment);

          return ssrLoadModule(path.join(serverRoot, options.mainModuleName), options);
        },
      }
    );
  }

  return {
    // Get the static client boundaries (no dead code elimination allowed) for the production export.
    getExpoRouterClientReferencesAsync,
    exportServerActionsAsync,

    // exportHtmlFiles: async ({
    //   projectRoot,
    //   buildConfig,
    //   publicIndexHtml,
    //   files,
    //   artifacts,
    //   getClientModules,
    // }: {
    //   projectRoot: string;
    //   buildConfig: any;
    //   publicIndexHtml: string;
    //   files: ExportAssetMap;
    //   artifacts: SerialAsset[];
    //   getClientModules: (input: string) => string[];
    // }) => {
    //   const platform = 'web';

    //   const { renderHtml } = await getHtmlRendererAsync(platform);

    //   const { getSsrConfig } = await getRscRendererAsync(platform);

    //   const config = {
    //     basePath: '',
    //     rscPath: '/_flight/web',
    //     distDir: 'dist',
    //   };

    //   const serverRoot = getMetroServerRoot(projectRoot);

    //   // const nonJsAssets = artifacts.filter(({ type }) =>
    //   //   type === 'css' && !fileName.endsWith('.js') ? [fileName] : []
    //   // );
    //   // const cssAssets = nonJsAssets.filter((asset) => asset.endsWith('.css'));
    //   const basePrefix = config.basePath + config.rscPath + '/';
    //   // const publicIndexHtmlFile = joinPath(projectRoot, config.distDir, DIST_PUBLIC, 'index.html');
    //   // const publicIndexHtml = await fs.promises.readFile(publicIndexHtmlFile, {
    //   //   encoding: 'utf8',
    //   // });
    //   // if (await willEmitPublicIndexHtml(env, config, distEntries, buildConfig)) {
    //   //   await unlink(publicIndexHtmlFile);
    //   // }
    //   // const publicIndexHtmlHead = publicIndexHtml.replace(/.*?<head>(.*?)<\/head>.*/s, '$1');
    //   const dynamicHtmlPathMap = new Map<PathSpec, string>();
    //   await Promise.all(
    //     Array.from(buildConfig).map(
    //       async ({ pathname, isStatic, entries, customCode, context }) => {
    //         const pathSpec = typeof pathname === 'string' ? pathname2pathSpec(pathname) : pathname;

    //         let htmlStr = serializeHtmlWithAssets({
    //           // Just inject css assets for now
    //           resources: artifacts.filter((asset) => asset.type !== 'js'),
    //           template: publicIndexHtml,
    //           baseUrl: config.basePath,
    //           isExporting: true,
    //           hydrate: true,
    //           // TODO: Ensure this matches standard router
    //           route: pathSpec,
    //         });

    //         const publicIndexHtmlHead = publicIndexHtml.replace(/.*?<head>(.*?)<\/head>.*/s, '$1');
    //         let htmlHead = publicIndexHtmlHead;
    //         // if (cssAssets.length) {
    //         //   const cssStr = cssAssets
    //         //     .map((asset) => `<link rel="stylesheet" href="${config.basePath}${asset}">`)
    //         //     .join('\n');
    //         //   // HACK is this too naive to inject style code?
    //         //   htmlStr = htmlStr.replace(/<\/head>/, cssStr);
    //         //   htmlHead += cssStr;
    //         // }
    //         const inputsForPrefetch = new Set<string>();
    //         const moduleIdsForPrefetch = new Set<string>();
    //         for (const { input, skipPrefetch } of entries || []) {
    //           if (!skipPrefetch) {
    //             inputsForPrefetch.add(input);
    //             for (const id of getClientModules(input)) {
    //               moduleIdsForPrefetch.add(id);
    //             }
    //           }
    //         }
    //         const code =
    //           generatePrefetchCode(basePrefix, inputsForPrefetch, moduleIdsForPrefetch) +
    //           (customCode || '');
    //         if (code) {
    //           // HACK is this too naive to inject script code?
    //           htmlStr = htmlStr.replace(
    //             /<\/head>/,
    //             `<script type="module" async>${code}</script></head>`
    //           );
    //           htmlHead += `<script type="module" async>${code}</script>`;
    //         }
    //         if (!isStatic) {
    //           dynamicHtmlPathMap.set(pathSpec, htmlHead);
    //           return;
    //         }
    //         pathname = pathSpec2pathname(pathSpec);
    //         const destHtmlFile = path.join(
    //           // projectRoot,
    //           // config.distDir,
    //           // DIST_PUBLIC,
    //           path.extname(pathname)
    //             ? pathname
    //             : pathname === '/404'
    //               ? '404.html' // HACK special treatment for 404, better way?
    //               : pathname + '/index.html'
    //         );

    //         // In partial mode, skip if the file already exists.
    //         // if (fs.existsSync(destHtmlFile)) {
    //         //   return;
    //         // }
    //         const htmlReadable = await renderHtml({
    //           // config: {},
    //           serverRoot,
    //           resolveClientEntry: getResolveClientEntry({ platform, environment: 'node' }),
    //           pathname,
    //           searchParams: new URLSearchParams(),
    //           htmlHead,
    //           renderRscForHtml: (input, params) =>
    //             renderRsc(
    //               { config, input, context, decodedBody: params },
    //               { isDev: false, entries: distEntries }
    //             ),
    //           // getSsrConfigForHtml: async (pathname, searchParams) => {
    //           //   return getSsrConfig(
    //           //     { config: {}, pathname, searchParams },
    //           //     {
    //           //       entries,
    //           //       resolveClientEntry: getResolveClientEntry({ platform }),
    //           //     }
    //           //   );
    //           // },
    //           getSsrConfigForHtml: (pathname, searchParams) =>
    //             getSsrConfig(
    //               { config: {}, pathname, searchParams },
    //               { isDev: false, entries: distEntries }
    //             ),
    //           isExporting: true,
    //           async loadModule(chunk) {
    //             console.log('[SSR]__metro_node_chunk_load__:', chunk);

    //             const options = getMetroOptionsFromUrl(chunk);
    //             return await ssrLoadModule(path.join(serverRoot, options.mainModuleName), {
    //               ...options,
    //               modulesOnly: true,
    //               runModule: false,
    //             });
    //           },
    //         });
    //         // await fs.promises.mkdir(path.join(destHtmlFile, '..'), { recursive: true });
    //         if (htmlReadable) {
    //           htmlStr = await streamToStringAsync(htmlReadable);
    //           // await pipeline(
    //           //   Readable.fromWeb(htmlReadable as any),
    //           //   createWriteStream(destHtmlFile)
    //           // );
    //         } else {
    //           // await fs.promises.writeFile(destHtmlFile, htmlStr);
    //         }
    //         files.set(destHtmlFile, {
    //           contents: htmlStr,
    //           targetDomain: 'client',
    //           rscId: pathname,
    //         });
    //       }
    //     )
    //   );
    // },

    async exportRoutesAsync(
      {
        platform,
        ssrManifest,
        artifacts,
      }: {
        platform: string;
        ssrManifest: Map<string, string>;
        artifacts: SerialAsset[];
      },
      files: ExportAssetMap
    ) {
      // TODO: When we add web SSR support, we need to extract CSS Modules / Assets from the bundler process to prevent FLOUC.
      const { getBuildConfig } = (await getExpoRouterRscEntriesGetterAsync({ platform })).default;

      // Get all the routes to render.
      const buildConfig = await getBuildConfig!(async () =>
        // TODO: Rework prefetching code to use Metro runtime.
        []
      );

      await Promise.all(
        Array.from(buildConfig).map(async ({ entries }) => {
          for (const { input, isStatic } of entries || []) {
            if (!isStatic) {
              debug('Skipping static export for route', { input });
              continue;
            }
            const destRscFile = path.join('_flight', platform, encodeInput(input));

            const pipe = await renderRscToReadableStream(
              {
                input,
                method: 'GET',
                platform,
                ssrManifest,
                moduleIdCallback: ({ id }) => addClientModule(input, id),
              },
              true
            );

            const rsc = await streamToStringAsync(pipe);
            debug('RSC Payload', { platform, input, rsc });

            files.set(destRscFile, {
              contents: rsc,
              targetDomain: 'client',
              rscId: input,
            });
          }
        })
      );

      const clientModuleMap = new Map<string, Set<string>>();
      const addClientModule = (input: string, id: string) => {
        let idSet = clientModuleMap.get(input);
        if (!idSet) {
          idSet = new Set();
          clientModuleMap.set(input, idSet);
        }
        idSet.add(id);
      };
      const getClientModules = (input: string) => {
        const idSet = clientModuleMap.get(input);
        return Array.from(idSet || []);
      };

      //       this.exportHtmlFiles({
      //         buildConfig,
      //         files,
      //         projectRoot,
      //         publicIndexHtml: `<!DOCTYPE html>
      // <html lang="%LANG_ISO_CODE%">
      //   <head>
      //     <meta charset="utf-8" />
      //     <meta httpEquiv="X-UA-Compatible" content="IE=edge" />
      //     <meta name="viewport" content="width=device-width, initial-scale=1, shrink-to-fit=no" />
      //   </head>
      //   <body>
      //   </body>
      // </html>`,
      //         artifacts,
      //         getClientModules,
      //       });
    },
    htmlMiddleware: htmlMiddleware.GET,
    // htmlMiddleware: createBuiltinAPIRequestHandler(
    //   // Match any path on web.
    //   (req) => {
    //     const url = getFullUrl(req.url);

    //     const platform = url.searchParams.get('platform') ?? req.headers.get('expo-platform');
    //     if (typeof platform !== 'string' || !platform) {
    //       return true;
    //     }
    //     return platform === 'web';
    //   },
    //   htmlMiddleware
    // ),

    middleware: createBuiltinAPIRequestHandler(
      // Match `/_flight/[platform]/[...path]`
      (req) => {
        return getFullUrl(req.url).pathname.startsWith(rscPathPrefix);
      },
      rscMiddleware
    ),
    onReloadRscEvent: () => {
      // NOTE: We cannot clear the renderer context because it would break the mounted context state.

      // Clear the render context to ensure that the next render is a fresh start.
      rscRenderContext.clear();
    },
  };
}

const getFullUrl = (url: string) => {
  try {
    return new URL(url);
  } catch {
    return new URL(url, 'http://localhost:0');
  }
};

export const fileURLToFilePath = (fileURL: string) => {
  if (!fileURL.startsWith('file://')) {
    throw new Error('Not a file URL');
  }
  return decodeURI(fileURL.slice('file://'.length));
};

const encodeInput = (input: string) => {
  if (input === '') {
    return 'index.txt';
  }
  if (input === 'index') {
    throw new Error('Input should not be `index`');
  }
  if (input.startsWith('/')) {
    throw new Error('Input should not start with `/`');
  }
  if (input.endsWith('/')) {
    throw new Error('Input should not end with `/`');
  }
  return input + '.txt';
};

const generatePrefetchCode = (
  basePrefix: string,
  inputs: Iterable<string>,
  moduleIds: Iterable<string>
) => {
  const inputsArray = Array.from(inputs);
  let code = '';
  if (inputsArray.length) {
    code += `
globalThis.__EXPO_PREFETCHED__ = {
${inputsArray
  .map((input) => {
    const url = basePrefix + encodeInput(input);
    return `  '${url}': fetch('${url}'),`;
  })
  .join('\n')}
};`;
  }
  for (const moduleId of moduleIds) {
    code += `
import('${moduleId}');`;
  }
  return code;
};

function wrapBundle(str: string) {
  // Skip the metro runtime so debugging is a bit easier.
  // Replace the __r() call with an export statement.
  // Use gm to apply to the last require line. This is needed when the bundle has side-effects.
  return str.replace(/^(__r\(.*\);)$/gm, 'module.exports = $1');
}

const pathname2pathSpec = (pathname: string): PathSpec =>
  pathname
    .split('/')
    .filter(Boolean)
    .map((name) => ({ type: 'literal', name }));

const pathSpec2pathname = (pathSpec: PathSpec): string => {
  if (pathSpec.some(({ type }) => type !== 'literal')) {
    throw new Error('Cannot convert pathSpec to pathname: ' + JSON.stringify(pathSpec));
  }
  return '/' + pathSpec.map(({ name }) => name!).join('/');
};

import fs from 'fs';
import { serializeHtmlWithAssets } from './serializeHtml';

const filePathToOsPath = (filePath: string) =>
  path.sep === '/' ? filePath : filePath.replace(/\//g, '\\');

const createWriteStream = (filePath: string) => fs.createWriteStream(filePathToOsPath(filePath));<|MERGE_RESOLUTION|>--- conflicted
+++ resolved
@@ -50,20 +50,17 @@
     instanceMetroOptions,
     ssrLoadModule,
     ssrLoadModuleArtifacts,
-<<<<<<< HEAD
     getServerUrl,
     getStaticScriptUrl,
-=======
     useClientRouter,
->>>>>>> 5063fccd
   }: {
     rscPath: string;
     instanceMetroOptions: Partial<ExpoMetroOptions>;
     ssrLoadModule: SSRLoadModuleFunc;
     ssrLoadModuleArtifacts: SSRLoadModuleArtifactsFunc;
-<<<<<<< HEAD
     getServerUrl: () => string;
     getStaticScriptUrl: () => string;
+    useClientRouter: boolean;
   }
 ) {
   const nodeGlobal = {};
@@ -176,14 +173,10 @@
       throw winterNext();
     },
   };
-=======
-    useClientRouter: boolean;
-  }
-) {
+
   const routerModule = useClientRouter
     ? 'expo-router/build/rsc/router/noopRouter'
     : 'expo-router/build/rsc/router/expo-definedRouter';
->>>>>>> 5063fccd
 
   const rscMiddleware = getRscMiddleware({
     config: {},
