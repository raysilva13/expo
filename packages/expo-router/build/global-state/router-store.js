<<<<<<< HEAD
import { useNavigationContainerRef, } from '@react-navigation/native';
import * as SplashScreen from 'expo-splash-screen';
import { useSyncExternalStore, useMemo, Fragment } from 'react';
import { canGoBack, canDismiss, goBack, linkTo, navigate, dismiss, dismissAll, push, replace, setParams, } from './routing';
import { getSortedRoutes } from './sort-routes';
import { getRouteInfoFromState } from '../LocationProvider';
import { deepEqual, getPathDataFromState } from '../fork/getPathFromState';
import { getLinkingConfig } from '../getLinkingConfig';
import { getRoutes } from '../getRoutes';
import { getQualifiedRouteComponent } from '../useScreens';
=======
"use strict";
var __createBinding = (this && this.__createBinding) || (Object.create ? (function(o, m, k, k2) {
    if (k2 === undefined) k2 = k;
    var desc = Object.getOwnPropertyDescriptor(m, k);
    if (!desc || ("get" in desc ? !m.__esModule : desc.writable || desc.configurable)) {
      desc = { enumerable: true, get: function() { return m[k]; } };
    }
    Object.defineProperty(o, k2, desc);
}) : (function(o, m, k, k2) {
    if (k2 === undefined) k2 = k;
    o[k2] = m[k];
}));
var __setModuleDefault = (this && this.__setModuleDefault) || (Object.create ? (function(o, v) {
    Object.defineProperty(o, "default", { enumerable: true, value: v });
}) : function(o, v) {
    o["default"] = v;
});
var __importStar = (this && this.__importStar) || function (mod) {
    if (mod && mod.__esModule) return mod;
    var result = {};
    if (mod != null) for (var k in mod) if (k !== "default" && Object.prototype.hasOwnProperty.call(mod, k)) __createBinding(result, mod, k);
    __setModuleDefault(result, mod);
    return result;
};
var __importDefault = (this && this.__importDefault) || function (mod) {
    return (mod && mod.__esModule) ? mod : { "default": mod };
};
Object.defineProperty(exports, "__esModule", { value: true });
exports.useInitializeExpoRouter = exports.useStoreRouteInfo = exports.useStoreRootState = exports.useExpoRouter = exports.store = exports.RouterStore = void 0;
const native_1 = require("@react-navigation/native");
const expo_constants_1 = __importDefault(require("expo-constants"));
const SplashScreen = __importStar(require("expo-splash-screen"));
const react_1 = require("react");
const react_native_1 = require("react-native");
const routing_1 = require("./routing");
const sort_routes_1 = require("./sort-routes");
const LocationProvider_1 = require("../LocationProvider");
const getPathFromState_1 = require("../fork/getPathFromState");
const getLinkingConfig_1 = require("../getLinkingConfig");
const getRoutes_1 = require("../getRoutes");
const useScreens_1 = require("../useScreens");
>>>>>>> 27b40e9d
/**
 * This is the global state for the router. It is used to keep track of the current route, and to provide a way to navigate to other routes.
 *
 * There should only be one instance of this class and be initialized via `useInitializeExpoRouter`
 */
export class RouterStore {
    routeNode;
    rootComponent;
    linking;
    hasAttemptedToHideSplash = false;
    initialState;
    rootState;
    nextState;
    routeInfo;
    splashScreenAnimationFrame;
    navigationRef;
    navigationRefSubscription;
    rootStateSubscribers = new Set();
    storeSubscribers = new Set();
<<<<<<< HEAD
    linkTo = linkTo.bind(this);
    getSortedRoutes = getSortedRoutes.bind(this);
    goBack = goBack.bind(this);
    canGoBack = canGoBack.bind(this);
    push = push.bind(this);
    dismiss = dismiss.bind(this);
    replace = replace.bind(this);
    dismissAll = dismissAll.bind(this);
    canDismiss = canDismiss.bind(this);
    setParams = setParams.bind(this);
    navigate = navigate.bind(this);
    initialize(context, navigationRef, initialLocation) {
=======
    linkTo = routing_1.linkTo.bind(this);
    getSortedRoutes = sort_routes_1.getSortedRoutes.bind(this);
    goBack = routing_1.goBack.bind(this);
    canGoBack = routing_1.canGoBack.bind(this);
    push = routing_1.push.bind(this);
    dismiss = routing_1.dismiss.bind(this);
    replace = routing_1.replace.bind(this);
    dismissAll = routing_1.dismissAll.bind(this);
    canDismiss = routing_1.canDismiss.bind(this);
    setParams = routing_1.setParams.bind(this);
    navigate = routing_1.navigate.bind(this);
    initialize(context, navigationRef, linkingConfigOptions = {}) {
>>>>>>> 27b40e9d
        // Clean up any previous state
        this.initialState = undefined;
        this.rootState = undefined;
        this.nextState = undefined;
        this.linking = undefined;
        this.navigationRefSubscription?.();
        this.rootStateSubscribers.clear();
        this.storeSubscribers.clear();
<<<<<<< HEAD
        this.routeNode = getRoutes(context, { ignoreEntryPoints: true });
        this.rootComponent = this.routeNode ? getQualifiedRouteComponent(this.routeNode) : Fragment;
        // Only error in production, in development we will show the onboarding screen
        if (!this.routeNode && process.env.NODE_ENV === 'production') {
            throw new Error('No routes found');
        }
        this.navigationRef = navigationRef;
        if (this.routeNode) {
            this.linking = getLinkingConfig(this.routeNode);
            if (initialLocation) {
                this.linking.getInitialURL = () => initialLocation.toString();
                this.initialState = this.linking.getStateFromPath?.(initialLocation.pathname + initialLocation.search, this.linking.config);
=======
        this.routeNode = (0, getRoutes_1.getRoutes)(context, {
            ...expo_constants_1.default.expoConfig?.extra?.router,
            ignoreEntryPoints: true,
            platform: react_native_1.Platform.OS,
        });
        // We always needs routeInfo, even if there are no routes. This can happen if:
        //  - there are no routes (we are showing the onboarding screen)
        //  - getInitialURL() is async
        this.routeInfo = {
            unstable_globalHref: '',
            pathname: '',
            isIndex: false,
            params: {},
            segments: [],
        };
        if (this.routeNode) {
            // We have routes, so get the linking config and the root component
            this.linking = (0, getLinkingConfig_1.getLinkingConfig)(this.routeNode, context, linkingConfigOptions);
            this.rootComponent = (0, useScreens_1.getQualifiedRouteComponent)(this.routeNode);
            // By default React Navigation is async and does not render anything in the first pass as it waits for `getInitialURL`
            // This will cause static rendering to fail, which once performs a single pass.
            // If the initialURL is a string, we can preload the state and routeInfo, skipping React Navigation's async behavior.
            const initialURL = this.linking?.getInitialURL?.();
            if (typeof initialURL === 'string') {
                this.rootState = this.linking.getStateFromPath?.(initialURL, this.linking.config);
                this.initialState = this.rootState;
                if (this.rootState) {
                    this.routeInfo = this.getRouteInfo(this.rootState);
                }
>>>>>>> 27b40e9d
            }
        }
        else {
            // Only error in production, in development we will show the onboarding screen
            if (process.env.NODE_ENV === 'production') {
                throw new Error('No routes found');
            }
            // In development, we will show the onboarding screen
            this.rootComponent = react_1.Fragment;
        }
        /**
         * Counter intuitively - this fires AFTER both React Navigation's state changes and the subsequent paint.
         * This poses a couple of issues for Expo Router,
         *   - Ensuring hooks (e.g. useSearchParams()) have data in the initial render
         *   - Reacting to state changes after a navigation event
         *
         * This is why the initial render renders a Fragment and we wait until `onReady()` is called
         * Additionally, some hooks compare the state from both the store and the navigationRef. If the store it stale,
         * that hooks will manually update the store.
         *
         */
        this.navigationRef = navigationRef;
        this.navigationRefSubscription = navigationRef.addListener('state', (data) => {
            const state = data.data.state;
            if (!this.hasAttemptedToHideSplash) {
                this.hasAttemptedToHideSplash = true;
                // NOTE(EvanBacon): `navigationRef.isReady` is sometimes not true when state is called initially.
                this.splashScreenAnimationFrame = requestAnimationFrame(() => {
                    // @ts-expect-error: This function is native-only and for internal-use only.
                    SplashScreen._internal_maybeHideAsync?.();
                });
            }
            let shouldUpdateSubscribers = this.nextState === state;
            this.nextState = undefined;
            // This can sometimes be undefined when an error is thrown in the Root Layout Route.
            // Additionally that state may already equal the rootState if it was updated within a hook
            if (state && state !== this.rootState) {
                store.updateState(state, undefined);
                shouldUpdateSubscribers = true;
            }
            // If the state has changed, or was changed inside a hook we need to update the subscribers
            if (shouldUpdateSubscribers) {
                for (const subscriber of this.rootStateSubscribers) {
                    subscriber();
                }
            }
        });
        for (const subscriber of this.storeSubscribers) {
            subscriber();
        }
    }
    updateState(state, nextState = state) {
        store.rootState = state;
        store.nextState = nextState;
        const nextRouteInfo = store.getRouteInfo(state);
        if (!deepEqual(this.routeInfo, nextRouteInfo)) {
            store.routeInfo = nextRouteInfo;
        }
    }
    getRouteInfo(state) {
<<<<<<< HEAD
        return getRouteInfoFromState((state, asPath) => {
            return getPathDataFromState(state, {
                screens: [],
=======
        return (0, LocationProvider_1.getRouteInfoFromState)((state, asPath) => {
            return (0, getPathFromState_1.getPathDataFromState)(state, {
                screens: {},
>>>>>>> 27b40e9d
                ...this.linking?.config,
                preserveDynamicRoutes: asPath,
                preserveGroups: asPath,
            });
        }, state);
    }
    // This is only used in development, to show the onboarding screen
    // In production we should have errored during the initialization
    shouldShowTutorial() {
        return !this.routeNode && process.env.NODE_ENV === 'development';
    }
    /** Make sure these are arrow functions so `this` is correctly bound */
    subscribeToRootState = (subscriber) => {
        this.rootStateSubscribers.add(subscriber);
        return () => this.rootStateSubscribers.delete(subscriber);
    };
    subscribeToStore = (subscriber) => {
        this.storeSubscribers.add(subscriber);
        return () => this.storeSubscribers.delete(subscriber);
    };
    snapshot = () => {
        return this;
    };
    rootStateSnapshot = () => {
        return this.rootState;
    };
    routeInfoSnapshot = () => {
        return this.routeInfo;
    };
    cleanup() {
        if (this.splashScreenAnimationFrame) {
            cancelAnimationFrame(this.splashScreenAnimationFrame);
        }
    }
}
export const store = new RouterStore();
export function useExpoRouter() {
    return useSyncExternalStore(store.subscribeToStore, store.snapshot, store.snapshot);
}
function syncStoreRootState() {
    if (store.navigationRef.isReady()) {
        const currentState = store.navigationRef.getRootState();
        if (store.rootState !== currentState) {
            store.updateState(currentState);
        }
    }
}
export function useStoreRootState() {
    syncStoreRootState();
    return useSyncExternalStore(store.subscribeToRootState, store.rootStateSnapshot, store.rootStateSnapshot);
}
export function useStoreRouteInfo() {
    syncStoreRootState();
    return useSyncExternalStore(store.subscribeToRootState, store.routeInfoSnapshot, store.routeInfoSnapshot);
}
<<<<<<< HEAD
export function useInitializeExpoRouter(context, initialLocation) {
    const navigationRef = useNavigationContainerRef();
    useMemo(() => store.initialize(context, navigationRef, initialLocation), [context, initialLocation]);
=======
exports.useStoreRouteInfo = useStoreRouteInfo;
function useInitializeExpoRouter(context, options) {
    const navigationRef = (0, native_1.useNavigationContainerRef)();
    (0, react_1.useMemo)(() => exports.store.initialize(context, navigationRef, options), [context]);
>>>>>>> 27b40e9d
    useExpoRouter();
    return store;
}
//# sourceMappingURL=router-store.js.map<|MERGE_RESOLUTION|>--- conflicted
+++ resolved
@@ -1,15 +1,3 @@
-<<<<<<< HEAD
-import { useNavigationContainerRef, } from '@react-navigation/native';
-import * as SplashScreen from 'expo-splash-screen';
-import { useSyncExternalStore, useMemo, Fragment } from 'react';
-import { canGoBack, canDismiss, goBack, linkTo, navigate, dismiss, dismissAll, push, replace, setParams, } from './routing';
-import { getSortedRoutes } from './sort-routes';
-import { getRouteInfoFromState } from '../LocationProvider';
-import { deepEqual, getPathDataFromState } from '../fork/getPathFromState';
-import { getLinkingConfig } from '../getLinkingConfig';
-import { getRoutes } from '../getRoutes';
-import { getQualifiedRouteComponent } from '../useScreens';
-=======
 "use strict";
 var __createBinding = (this && this.__createBinding) || (Object.create ? (function(o, m, k, k2) {
     if (k2 === undefined) k2 = k;
@@ -51,13 +39,12 @@
 const getLinkingConfig_1 = require("../getLinkingConfig");
 const getRoutes_1 = require("../getRoutes");
 const useScreens_1 = require("../useScreens");
->>>>>>> 27b40e9d
 /**
  * This is the global state for the router. It is used to keep track of the current route, and to provide a way to navigate to other routes.
  *
  * There should only be one instance of this class and be initialized via `useInitializeExpoRouter`
  */
-export class RouterStore {
+class RouterStore {
     routeNode;
     rootComponent;
     linking;
@@ -71,20 +58,6 @@
     navigationRefSubscription;
     rootStateSubscribers = new Set();
     storeSubscribers = new Set();
-<<<<<<< HEAD
-    linkTo = linkTo.bind(this);
-    getSortedRoutes = getSortedRoutes.bind(this);
-    goBack = goBack.bind(this);
-    canGoBack = canGoBack.bind(this);
-    push = push.bind(this);
-    dismiss = dismiss.bind(this);
-    replace = replace.bind(this);
-    dismissAll = dismissAll.bind(this);
-    canDismiss = canDismiss.bind(this);
-    setParams = setParams.bind(this);
-    navigate = navigate.bind(this);
-    initialize(context, navigationRef, initialLocation) {
-=======
     linkTo = routing_1.linkTo.bind(this);
     getSortedRoutes = sort_routes_1.getSortedRoutes.bind(this);
     goBack = routing_1.goBack.bind(this);
@@ -97,7 +70,6 @@
     setParams = routing_1.setParams.bind(this);
     navigate = routing_1.navigate.bind(this);
     initialize(context, navigationRef, linkingConfigOptions = {}) {
->>>>>>> 27b40e9d
         // Clean up any previous state
         this.initialState = undefined;
         this.rootState = undefined;
@@ -106,20 +78,6 @@
         this.navigationRefSubscription?.();
         this.rootStateSubscribers.clear();
         this.storeSubscribers.clear();
-<<<<<<< HEAD
-        this.routeNode = getRoutes(context, { ignoreEntryPoints: true });
-        this.rootComponent = this.routeNode ? getQualifiedRouteComponent(this.routeNode) : Fragment;
-        // Only error in production, in development we will show the onboarding screen
-        if (!this.routeNode && process.env.NODE_ENV === 'production') {
-            throw new Error('No routes found');
-        }
-        this.navigationRef = navigationRef;
-        if (this.routeNode) {
-            this.linking = getLinkingConfig(this.routeNode);
-            if (initialLocation) {
-                this.linking.getInitialURL = () => initialLocation.toString();
-                this.initialState = this.linking.getStateFromPath?.(initialLocation.pathname + initialLocation.search, this.linking.config);
-=======
         this.routeNode = (0, getRoutes_1.getRoutes)(context, {
             ...expo_constants_1.default.expoConfig?.extra?.router,
             ignoreEntryPoints: true,
@@ -149,7 +107,6 @@
                 if (this.rootState) {
                     this.routeInfo = this.getRouteInfo(this.rootState);
                 }
->>>>>>> 27b40e9d
             }
         }
         else {
@@ -187,7 +144,7 @@
             // This can sometimes be undefined when an error is thrown in the Root Layout Route.
             // Additionally that state may already equal the rootState if it was updated within a hook
             if (state && state !== this.rootState) {
-                store.updateState(state, undefined);
+                exports.store.updateState(state, undefined);
                 shouldUpdateSubscribers = true;
             }
             // If the state has changed, or was changed inside a hook we need to update the subscribers
@@ -202,23 +159,17 @@
         }
     }
     updateState(state, nextState = state) {
-        store.rootState = state;
-        store.nextState = nextState;
-        const nextRouteInfo = store.getRouteInfo(state);
-        if (!deepEqual(this.routeInfo, nextRouteInfo)) {
-            store.routeInfo = nextRouteInfo;
+        exports.store.rootState = state;
+        exports.store.nextState = nextState;
+        const nextRouteInfo = exports.store.getRouteInfo(state);
+        if (!(0, getPathFromState_1.deepEqual)(this.routeInfo, nextRouteInfo)) {
+            exports.store.routeInfo = nextRouteInfo;
         }
     }
     getRouteInfo(state) {
-<<<<<<< HEAD
-        return getRouteInfoFromState((state, asPath) => {
-            return getPathDataFromState(state, {
-                screens: [],
-=======
         return (0, LocationProvider_1.getRouteInfoFromState)((state, asPath) => {
             return (0, getPathFromState_1.getPathDataFromState)(state, {
                 screens: {},
->>>>>>> 27b40e9d
                 ...this.linking?.config,
                 preserveDynamicRoutes: asPath,
                 preserveGroups: asPath,
@@ -254,37 +205,35 @@
         }
     }
 }
-export const store = new RouterStore();
-export function useExpoRouter() {
-    return useSyncExternalStore(store.subscribeToStore, store.snapshot, store.snapshot);
-}
+exports.RouterStore = RouterStore;
+exports.store = new RouterStore();
+function useExpoRouter() {
+    return (0, react_1.useSyncExternalStore)(exports.store.subscribeToStore, exports.store.snapshot, exports.store.snapshot);
+}
+exports.useExpoRouter = useExpoRouter;
 function syncStoreRootState() {
-    if (store.navigationRef.isReady()) {
-        const currentState = store.navigationRef.getRootState();
-        if (store.rootState !== currentState) {
-            store.updateState(currentState);
-        }
-    }
-}
-export function useStoreRootState() {
+    if (exports.store.navigationRef.isReady()) {
+        const currentState = exports.store.navigationRef.getRootState();
+        if (exports.store.rootState !== currentState) {
+            exports.store.updateState(currentState);
+        }
+    }
+}
+function useStoreRootState() {
     syncStoreRootState();
-    return useSyncExternalStore(store.subscribeToRootState, store.rootStateSnapshot, store.rootStateSnapshot);
-}
-export function useStoreRouteInfo() {
+    return (0, react_1.useSyncExternalStore)(exports.store.subscribeToRootState, exports.store.rootStateSnapshot, exports.store.rootStateSnapshot);
+}
+exports.useStoreRootState = useStoreRootState;
+function useStoreRouteInfo() {
     syncStoreRootState();
-    return useSyncExternalStore(store.subscribeToRootState, store.routeInfoSnapshot, store.routeInfoSnapshot);
-}
-<<<<<<< HEAD
-export function useInitializeExpoRouter(context, initialLocation) {
-    const navigationRef = useNavigationContainerRef();
-    useMemo(() => store.initialize(context, navigationRef, initialLocation), [context, initialLocation]);
-=======
+    return (0, react_1.useSyncExternalStore)(exports.store.subscribeToRootState, exports.store.routeInfoSnapshot, exports.store.routeInfoSnapshot);
+}
 exports.useStoreRouteInfo = useStoreRouteInfo;
 function useInitializeExpoRouter(context, options) {
     const navigationRef = (0, native_1.useNavigationContainerRef)();
     (0, react_1.useMemo)(() => exports.store.initialize(context, navigationRef, options), [context]);
->>>>>>> 27b40e9d
     useExpoRouter();
-    return store;
-}
+    return exports.store;
+}
+exports.useInitializeExpoRouter = useInitializeExpoRouter;
 //# sourceMappingURL=router-store.js.map