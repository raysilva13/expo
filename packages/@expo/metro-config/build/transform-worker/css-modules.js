--- conflicted
+++ resolved
@@ -1,60 +1,22 @@
 "use strict";
-var __createBinding = (this && this.__createBinding) || (Object.create ? (function(o, m, k, k2) {
-    if (k2 === undefined) k2 = k;
-    var desc = Object.getOwnPropertyDescriptor(m, k);
-    if (!desc || ("get" in desc ? !m.__esModule : desc.writable || desc.configurable)) {
-      desc = { enumerable: true, get: function() { return m[k]; } };
-    }
-    Object.defineProperty(o, k2, desc);
-}) : (function(o, m, k, k2) {
-    if (k2 === undefined) k2 = k;
-    o[k2] = m[k];
-}));
-var __setModuleDefault = (this && this.__setModuleDefault) || (Object.create ? (function(o, v) {
-    Object.defineProperty(o, "default", { enumerable: true, value: v });
-}) : function(o, v) {
-    o["default"] = v;
+
+Object.defineProperty(exports, "__esModule", {
+  value: true
 });
-var __importStar = (this && this.__importStar) || function (mod) {
-    if (mod && mod.__esModule) return mod;
-    var result = {};
-    if (mod != null) for (var k in mod) if (k !== "default" && Object.prototype.hasOwnProperty.call(mod, k)) __createBinding(result, mod, k);
-    __setModuleDefault(result, mod);
-    return result;
-};
-Object.defineProperty(exports, "__esModule", { value: true });
-exports.matchCssModule = exports.convertLightningCssToReactNativeWebStyleSheet = exports.transformCssModuleWeb = void 0;
-const css_1 = require("./css");
+exports.convertLightningCssToReactNativeWebStyleSheet = convertLightningCssToReactNativeWebStyleSheet;
+exports.matchCssModule = matchCssModule;
+exports.transformCssModuleWeb = transformCssModuleWeb;
+function _css() {
+  const data = require("./css");
+  _css = function () {
+    return data;
+  };
+  return data;
+}
+function _getRequireWildcardCache(nodeInterop) { if (typeof WeakMap !== "function") return null; var cacheBabelInterop = new WeakMap(); var cacheNodeInterop = new WeakMap(); return (_getRequireWildcardCache = function (nodeInterop) { return nodeInterop ? cacheNodeInterop : cacheBabelInterop; })(nodeInterop); }
+function _interopRequireWildcard(obj, nodeInterop) { if (!nodeInterop && obj && obj.__esModule) { return obj; } if (obj === null || typeof obj !== "object" && typeof obj !== "function") { return { default: obj }; } var cache = _getRequireWildcardCache(nodeInterop); if (cache && cache.has(obj)) { return cache.get(obj); } var newObj = {}; var hasPropertyDescriptor = Object.defineProperty && Object.getOwnPropertyDescriptor; for (var key in obj) { if (key !== "default" && Object.prototype.hasOwnProperty.call(obj, key)) { var desc = hasPropertyDescriptor ? Object.getOwnPropertyDescriptor(obj, key) : null; if (desc && (desc.get || desc.set)) { Object.defineProperty(newObj, key, desc); } else { newObj[key] = obj[key]; } } } newObj.default = obj; if (cache) { cache.set(obj, newObj); } return newObj; }
 const RNW_CSS_CLASS_ID = '_';
 async function transformCssModuleWeb(props) {
-<<<<<<< HEAD
-    const { transform } = await Promise.resolve().then(() => __importStar(require('lightningcss')));
-    // TODO: Add bundling to resolve imports
-    // https://lightningcss.dev/bundling.html#bundling-order
-    const cssResults = transform({
-        filename: props.filename,
-        code: Buffer.from(props.src),
-        sourceMap: props.options.sourceMap,
-        cssModules: {
-            // Prevent renaming CSS variables to ensure
-            // variables created in global files are available.
-            dashedIdents: false,
-        },
-        // cssModules: true,
-        projectRoot: props.options.projectRoot,
-        minify: props.options.minify,
-    });
-    const codeAsString = cssResults.code.toString();
-    const { styles, variables } = convertLightningCssToReactNativeWebStyleSheet(cssResults.exports);
-    let outputModule = `module.exports=Object.assign(${JSON.stringify(styles)},${JSON.stringify(variables)});`;
-    if (props.options.dev) {
-        const runtimeCss = (0, css_1.wrapDevelopmentCSS)({
-            ...props,
-            src: codeAsString,
-        });
-        outputModule += '\n' + runtimeCss;
-    }
-=======
   const {
     transform
   } = await Promise.resolve().then(() => _interopRequireWildcard(require('lightningcss')));
@@ -116,46 +78,20 @@
       $$css: true,
       [RNW_CSS_CLASS_ID]: className
     };
->>>>>>> efd4cae1
     return {
-        output: outputModule,
-        css: cssResults.code,
-        map: cssResults.map,
+      [key]: {
+        $$css: true,
+        [RNW_CSS_CLASS_ID]: className
+      }
     };
-<<<<<<< HEAD
-=======
   });
   return {
     styles,
     reactNativeWeb,
     variables
   };
->>>>>>> efd4cae1
 }
-exports.transformCssModuleWeb = transformCssModuleWeb;
-function convertLightningCssToReactNativeWebStyleSheet(input) {
-    const styles = {};
-    const variables = {};
-    // e.g. { container: { name: 'ahs8IW_container', composes: [], isReferenced: false }, }
-    Object.entries(input).map(([key, value]) => {
-        // order matters here
-        let className = value.name;
-        if (value.composes.length) {
-            className += ' ' + value.composes.map((value) => value.name).join(' ');
-        }
-        // CSS Variables will be `{string: string}`
-        if (key.startsWith('--')) {
-            variables[key] = className;
-        }
-        styles[key] = { $$css: true, [RNW_CSS_CLASS_ID]: className };
-        return {
-            [key]: { $$css: true, [RNW_CSS_CLASS_ID]: className },
-        };
-    });
-    return { styles, variables };
+function matchCssModule(filePath) {
+  return !!/\.module(\.(native|ios|android|web))?\.(css|s[ac]ss)$/.test(filePath);
 }
-exports.convertLightningCssToReactNativeWebStyleSheet = convertLightningCssToReactNativeWebStyleSheet;
-function matchCssModule(filePath) {
-    return !!/\.module(\.(native|ios|android|web))?\.(css|s[ac]ss)$/.test(filePath);
-}
-exports.matchCssModule = matchCssModule;+//# sourceMappingURL=css-modules.js.map