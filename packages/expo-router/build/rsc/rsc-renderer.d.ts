--- conflicted
+++ resolved
@@ -29,7 +29,7 @@
     }) => void;
     onError?: (err: unknown) => void;
 };
-type ResolveClientEntry = (id: string, server: boolean) => {
+type ResolveClientEntry = (id: string) => {
     id: string;
     chunks: string[];
 };
@@ -37,11 +37,7 @@
     isExporting: boolean;
     entries: EntriesDev;
     resolveClientEntry: ResolveClientEntry;
-<<<<<<< HEAD
-    loadServerModuleRsc: (id: string) => any;
-=======
     loadServerModuleRsc: (url: string) => Promise<any>;
->>>>>>> aa037cd8
 };
 export declare function renderRsc(args: RenderRscArgs, opts: RenderRscOpts): Promise<ReadableStream>;
 export {};
