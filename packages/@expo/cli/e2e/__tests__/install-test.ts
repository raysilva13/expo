--- conflicted
+++ resolved
@@ -151,10 +151,17 @@
   // Check that the versions are fixed
   pkg = await JsonFile.readAsync(path.resolve(projectRoot, 'package.json'));
 
-<<<<<<< HEAD
-  // Didn't fix expo-auth-session since we didn't pass it in
+  // Reload the dependency versions
+  pkg = await JsonFile.readAsync(path.resolve(projectRoot, 'package.json'));
   pkgDependencies = pkg.dependencies as Record<string, string>;
-  expect(pkgDependencies['expo-auth-session']).toBe('~6.0.1');
+
+  // Load the expected dependency versions
+  const expectedVersion = await JsonFile.readAsync(
+    require.resolve('expo/bundledNativeModules.json', { paths: [projectRoot] })
+  );
+
+  // Check that the versions are fixed
+  expect(pkgDependencies['expo-auth-session']).toBe(expectedVersion['expo-auth-session']);
 });
 
 it('runs `npx expo install expo@<version> --fix`', async () => {
@@ -174,23 +181,6 @@
   expect(pkg.read().dependencies).toMatchObject({
     'expo-dev-client': expect.any(String),
   });
-=======
-    // Reload the dependency versions
-    pkg = await JsonFile.readAsync(path.resolve(projectRoot, 'package.json'));
-    pkgDependencies = pkg.dependencies as Record<string, string>;
-
-    // Load the expected dependency versions
-    const expectedVersion = await JsonFile.readAsync(
-      require.resolve('expo/bundledNativeModules.json', { paths: [projectRoot] })
-    );
-
-    // Check that the versions are fixed
-    expect(pkgDependencies['expo-auth-session']).toBe(expectedVersion['expo-auth-session']);
-  },
-  // Could take 45s depending on how fast npm installs
-  60 * 1000
-);
->>>>>>> d7346a54
 
   // Add `expo@canary` to the project, and `--fix` project dependencies
   await execa('node', [bin, 'install', 'expo@canary', '--fix'], { cwd: projectRoot });
