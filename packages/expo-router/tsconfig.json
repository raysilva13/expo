--- conflicted
+++ resolved
@@ -6,16 +6,12 @@
 
     "types": ["jest", "jest-require", "node"]
   },
-<<<<<<< HEAD
-  "include": ["./src", "./types/jest.d.ts", "./types/expect.d.ts", "../expo/src/ts-declarations"],
-=======
   "include": [
     "./types/expo-router.d.ts",
     "./src",
     "./types/expect.d.ts",
     "../expo/src/ts-declarations"
   ],
->>>>>>> 27b40e9d
   "exclude": [
     "**/__mocks__/*",
     "**/.expo/*",
