--- conflicted
+++ resolved
@@ -1,34 +1,57 @@
 "use strict";
-var __importDefault = (this && this.__importDefault) || function (mod) {
-    return (mod && mod.__esModule) ? mod : { "default": mod };
-};
-Object.defineProperty(exports, "__esModule", { value: true });
-exports.getPostcssConfigHash = exports.resolvePostcssConfig = exports.pluginFactory = exports.transformPostCssModule = void 0;
+
+Object.defineProperty(exports, "__esModule", {
+  value: true
+});
+exports.getPostcssConfigHash = getPostcssConfigHash;
+exports.pluginFactory = pluginFactory;
+exports.resolvePostcssConfig = resolvePostcssConfig;
+exports.transformPostCssModule = transformPostCssModule;
+function _jsonFile() {
+  const data = _interopRequireDefault(require("@expo/json-file"));
+  _jsonFile = function () {
+    return data;
+  };
+  return data;
+}
+function _fs() {
+  const data = _interopRequireDefault(require("fs"));
+  _fs = function () {
+    return data;
+  };
+  return data;
+}
+function _path() {
+  const data = _interopRequireDefault(require("path"));
+  _path = function () {
+    return data;
+  };
+  return data;
+}
+function _resolveFrom() {
+  const data = _interopRequireDefault(require("resolve-from"));
+  _resolveFrom = function () {
+    return data;
+  };
+  return data;
+}
+function _require() {
+  const data = require("./utils/require");
+  _require = function () {
+    return data;
+  };
+  return data;
+}
+function _interopRequireDefault(obj) { return obj && obj.__esModule ? obj : { default: obj }; }
 /**
  * Copyright © 2023 650 Industries.
  * Copyright JS Foundation and other contributors
  *
  * https://github.com/webpack-contrib/postcss-loader/
  */
-const json_file_1 = __importDefault(require("@expo/json-file"));
-const fs_1 = __importDefault(require("fs"));
-const path_1 = __importDefault(require("path"));
-const resolve_from_1 = __importDefault(require("resolve-from"));
-const require_1 = require("./utils/require");
+
 const CONFIG_FILE_NAME = 'postcss.config';
 const debug = require('debug')('expo:metro:transformer:postcss');
-<<<<<<< HEAD
-async function transformPostCssModule(projectRoot, { src, filename }) {
-    const inputConfig = resolvePostcssConfig(projectRoot);
-    if (!inputConfig) {
-        return src;
-    }
-    return await processWithPostcssInputConfigAsync(projectRoot, {
-        inputConfig,
-        src,
-        filename,
-    });
-=======
 async function transformPostCssModule(projectRoot, {
   src,
   filename
@@ -48,178 +71,194 @@
     }),
     hasPostcss: true
   };
->>>>>>> 8cbcf0e7
-}
-exports.transformPostCssModule = transformPostCssModule;
-async function processWithPostcssInputConfigAsync(projectRoot, { src, filename, inputConfig }) {
-    const { plugins, processOptions } = await parsePostcssConfigAsync(projectRoot, {
-        config: inputConfig,
-        resourcePath: filename,
+}
+async function processWithPostcssInputConfigAsync(projectRoot, {
+  src,
+  filename,
+  inputConfig
+}) {
+  const {
+    plugins,
+    processOptions
+  } = await parsePostcssConfigAsync(projectRoot, {
+    config: inputConfig,
+    resourcePath: filename
+  });
+  debug('options:', processOptions);
+  debug('plugins:', plugins);
+
+  // TODO: Surely this can be cached...
+  const postcss = require('postcss');
+  const processor = postcss.default(plugins);
+  const {
+    content
+  } = await processor.process(src, processOptions);
+  return content;
+}
+async function parsePostcssConfigAsync(projectRoot, {
+  resourcePath: file,
+  config: {
+    plugins: inputPlugins,
+    map,
+    parser,
+    stringifier,
+    syntax,
+    ...config
+  } = {}
+}) {
+  const factory = pluginFactory();
+  factory(inputPlugins);
+  // delete config.plugins;
+
+  const plugins = [...factory()].map(item => {
+    const [plugin, options] = item;
+    if (typeof plugin === 'string') {
+      return loadPlugin(projectRoot, plugin, options, file);
+    }
+    return plugin;
+  });
+  if (config.from) {
+    config.from = _path().default.resolve(projectRoot, config.from);
+  }
+  if (config.to) {
+    config.to = _path().default.resolve(projectRoot, config.to);
+  }
+  const processOptions = {
+    from: file,
+    to: file,
+    map: false
+  };
+  if (typeof parser === 'string') {
+    try {
+      var _resolveFrom$silent;
+      processOptions.parser = await (0, _require().tryRequireThenImport)((_resolveFrom$silent = _resolveFrom().default.silent(projectRoot, parser)) !== null && _resolveFrom$silent !== void 0 ? _resolveFrom$silent : parser);
+    } catch (error) {
+      if (error instanceof Error) {
+        throw new Error(`Loading PostCSS "${parser}" parser failed: ${error.message}\n\n(@${file})`);
+      }
+      throw error;
+    }
+  }
+  if (typeof stringifier === 'string') {
+    try {
+      var _resolveFrom$silent2;
+      processOptions.stringifier = await (0, _require().tryRequireThenImport)((_resolveFrom$silent2 = _resolveFrom().default.silent(projectRoot, stringifier)) !== null && _resolveFrom$silent2 !== void 0 ? _resolveFrom$silent2 : stringifier);
+    } catch (error) {
+      if (error instanceof Error) {
+        throw new Error(`Loading PostCSS "${stringifier}" stringifier failed: ${error.message}\n\n(@${file})`);
+      }
+      throw error;
+    }
+  }
+  if (typeof syntax === 'string') {
+    try {
+      var _resolveFrom$silent3;
+      processOptions.syntax = await (0, _require().tryRequireThenImport)((_resolveFrom$silent3 = _resolveFrom().default.silent(projectRoot, syntax)) !== null && _resolveFrom$silent3 !== void 0 ? _resolveFrom$silent3 : syntax);
+    } catch (error) {
+      throw new Error(`Loading PostCSS "${syntax}" syntax failed: ${error.message}\n\n(@${file})`);
+    }
+  }
+  if (map === true) {
+    // https://github.com/postcss/postcss/blob/master/docs/source-maps.md
+    processOptions.map = {
+      inline: true
+    };
+  }
+  return {
+    plugins,
+    processOptions
+  };
+}
+function loadPlugin(projectRoot, plugin, options, file) {
+  try {
+    debug('load plugin:', plugin);
+
+    // e.g. `tailwindcss`
+    let loadedPlugin = require((0, _resolveFrom().default)(projectRoot, plugin));
+    if (loadedPlugin.default) {
+      loadedPlugin = loadedPlugin.default;
+    }
+    if (!options || !Object.keys(options).length) {
+      return loadedPlugin;
+    }
+    return loadedPlugin(options);
+  } catch (error) {
+    if (error instanceof Error) {
+      throw new Error(`Loading PostCSS "${plugin}" plugin failed: ${error.message}\n\n(@${file})`);
+    }
+    throw error;
+  }
+}
+function pluginFactory() {
+  const listOfPlugins = new Map();
+  return plugins => {
+    if (typeof plugins === 'undefined') {
+      return listOfPlugins;
+    }
+    if (Array.isArray(plugins)) {
+      for (const plugin of plugins) {
+        if (Array.isArray(plugin)) {
+          const [name, options] = plugin;
+          if (typeof name !== 'string') {
+            throw new Error(`PostCSS plugin must be a string, but "${name}" was found. Please check your configuration.`);
+          }
+          listOfPlugins.set(name, options);
+        } else if (plugin && typeof plugin === 'function') {
+          listOfPlugins.set(plugin, undefined);
+        } else if (plugin && Object.keys(plugin).length === 1 && (typeof plugin[Object.keys(plugin)[0]] === 'object' || typeof plugin[Object.keys(plugin)[0]] === 'boolean') && plugin[Object.keys(plugin)[0]] !== null) {
+          const [name] = Object.keys(plugin);
+          const options = plugin[name];
+          if (options === false) {
+            listOfPlugins.delete(name);
+          } else {
+            listOfPlugins.set(name, options);
+          }
+        } else if (plugin) {
+          listOfPlugins.set(plugin, undefined);
+        }
+      }
+    } else {
+      const objectPlugins = Object.entries(plugins);
+      for (const [name, options] of objectPlugins) {
+        if (options === false) {
+          listOfPlugins.delete(name);
+        } else {
+          listOfPlugins.set(name, options);
+        }
+      }
+    }
+    return listOfPlugins;
+  };
+}
+function resolvePostcssConfig(projectRoot) {
+  // TODO: Maybe support platform-specific postcss config files in the future.
+  const jsConfigPath = _path().default.join(projectRoot, CONFIG_FILE_NAME + '.js');
+  if (_fs().default.existsSync(jsConfigPath)) {
+    debug('load file:', jsConfigPath);
+    return (0, _require().requireUncachedFile)(jsConfigPath);
+  }
+  const jsonConfigPath = _path().default.join(projectRoot, CONFIG_FILE_NAME + '.json');
+  if (_fs().default.existsSync(jsonConfigPath)) {
+    debug('load file:', jsonConfigPath);
+    return _jsonFile().default.read(jsonConfigPath, {
+      json5: true
     });
-    debug('options:', processOptions);
-    debug('plugins:', plugins);
-    // TODO: Surely this can be cached...
-    const postcss = require('postcss');
-    const processor = postcss.default(plugins);
-    const { content } = await processor.process(src, processOptions);
-    return content;
-}
-async function parsePostcssConfigAsync(projectRoot, { resourcePath: file, config: { plugins: inputPlugins, map, parser, stringifier, syntax, ...config } = {}, }) {
-    const factory = pluginFactory();
-    factory(inputPlugins);
-    // delete config.plugins;
-    const plugins = [...factory()].map((item) => {
-        const [plugin, options] = item;
-        if (typeof plugin === 'string') {
-            return loadPlugin(projectRoot, plugin, options, file);
-        }
-        return plugin;
-    });
-    if (config.from) {
-        config.from = path_1.default.resolve(projectRoot, config.from);
-    }
-    if (config.to) {
-        config.to = path_1.default.resolve(projectRoot, config.to);
-    }
-    const processOptions = {
-        from: file,
-        to: file,
-        map: false,
-    };
-    if (typeof parser === 'string') {
-        try {
-            processOptions.parser = await (0, require_1.tryRequireThenImport)(resolve_from_1.default.silent(projectRoot, parser) ?? parser);
-        }
-        catch (error) {
-            if (error instanceof Error) {
-                throw new Error(`Loading PostCSS "${parser}" parser failed: ${error.message}\n\n(@${file})`);
-            }
-            throw error;
-        }
-    }
-    if (typeof stringifier === 'string') {
-        try {
-            processOptions.stringifier = await (0, require_1.tryRequireThenImport)(resolve_from_1.default.silent(projectRoot, stringifier) ?? stringifier);
-        }
-        catch (error) {
-            if (error instanceof Error) {
-                throw new Error(`Loading PostCSS "${stringifier}" stringifier failed: ${error.message}\n\n(@${file})`);
-            }
-            throw error;
-        }
-    }
-    if (typeof syntax === 'string') {
-        try {
-            processOptions.syntax = await (0, require_1.tryRequireThenImport)(resolve_from_1.default.silent(projectRoot, syntax) ?? syntax);
-        }
-        catch (error) {
-            throw new Error(`Loading PostCSS "${syntax}" syntax failed: ${error.message}\n\n(@${file})`);
-        }
-    }
-    if (map === true) {
-        // https://github.com/postcss/postcss/blob/master/docs/source-maps.md
-        processOptions.map = { inline: true };
-    }
-    return { plugins, processOptions };
-}
-function loadPlugin(projectRoot, plugin, options, file) {
-    try {
-        debug('load plugin:', plugin);
-        // e.g. `tailwindcss`
-        let loadedPlugin = require((0, resolve_from_1.default)(projectRoot, plugin));
-        if (loadedPlugin.default) {
-            loadedPlugin = loadedPlugin.default;
-        }
-        if (!options || !Object.keys(options).length) {
-            return loadedPlugin;
-        }
-        return loadedPlugin(options);
-    }
-    catch (error) {
-        if (error instanceof Error) {
-            throw new Error(`Loading PostCSS "${plugin}" plugin failed: ${error.message}\n\n(@${file})`);
-        }
-        throw error;
-    }
-}
-function pluginFactory() {
-    const listOfPlugins = new Map();
-    return (plugins) => {
-        if (typeof plugins === 'undefined') {
-            return listOfPlugins;
-        }
-        if (Array.isArray(plugins)) {
-            for (const plugin of plugins) {
-                if (Array.isArray(plugin)) {
-                    const [name, options] = plugin;
-                    if (typeof name !== 'string') {
-                        throw new Error(`PostCSS plugin must be a string, but "${name}" was found. Please check your configuration.`);
-                    }
-                    listOfPlugins.set(name, options);
-                }
-                else if (plugin && typeof plugin === 'function') {
-                    listOfPlugins.set(plugin, undefined);
-                }
-                else if (plugin &&
-                    Object.keys(plugin).length === 1 &&
-                    (typeof plugin[Object.keys(plugin)[0]] === 'object' ||
-                        typeof plugin[Object.keys(plugin)[0]] === 'boolean') &&
-                    plugin[Object.keys(plugin)[0]] !== null) {
-                    const [name] = Object.keys(plugin);
-                    const options = plugin[name];
-                    if (options === false) {
-                        listOfPlugins.delete(name);
-                    }
-                    else {
-                        listOfPlugins.set(name, options);
-                    }
-                }
-                else if (plugin) {
-                    listOfPlugins.set(plugin, undefined);
-                }
-            }
-        }
-        else {
-            const objectPlugins = Object.entries(plugins);
-            for (const [name, options] of objectPlugins) {
-                if (options === false) {
-                    listOfPlugins.delete(name);
-                }
-                else {
-                    listOfPlugins.set(name, options);
-                }
-            }
-        }
-        return listOfPlugins;
-    };
-}
-exports.pluginFactory = pluginFactory;
-function resolvePostcssConfig(projectRoot) {
-    // TODO: Maybe support platform-specific postcss config files in the future.
-    const jsConfigPath = path_1.default.join(projectRoot, CONFIG_FILE_NAME + '.js');
-    if (fs_1.default.existsSync(jsConfigPath)) {
-        debug('load file:', jsConfigPath);
-        return (0, require_1.requireUncachedFile)(jsConfigPath);
-    }
-    const jsonConfigPath = path_1.default.join(projectRoot, CONFIG_FILE_NAME + '.json');
-    if (fs_1.default.existsSync(jsonConfigPath)) {
-        debug('load file:', jsonConfigPath);
-        return json_file_1.default.read(jsonConfigPath, { json5: true });
-    }
-    return null;
-}
-exports.resolvePostcssConfig = resolvePostcssConfig;
+  }
+  return null;
+}
 function getPostcssConfigHash(projectRoot) {
-    // TODO: Maybe recurse plugins and add versions to the hash in the future.
-    const { stableHash } = require('metro-cache');
-    const jsConfigPath = path_1.default.join(projectRoot, CONFIG_FILE_NAME + '.js');
-    if (fs_1.default.existsSync(jsConfigPath)) {
-        return stableHash(fs_1.default.readFileSync(jsConfigPath, 'utf8')).toString('hex');
-    }
-    const jsonConfigPath = path_1.default.join(projectRoot, CONFIG_FILE_NAME + '.json');
-    if (fs_1.default.existsSync(jsonConfigPath)) {
-        return stableHash(fs_1.default.readFileSync(jsonConfigPath, 'utf8')).toString('hex');
-    }
-    return null;
-}
-exports.getPostcssConfigHash = getPostcssConfigHash;+  // TODO: Maybe recurse plugins and add versions to the hash in the future.
+  const {
+    stableHash
+  } = require('metro-cache');
+  const jsConfigPath = _path().default.join(projectRoot, CONFIG_FILE_NAME + '.js');
+  if (_fs().default.existsSync(jsConfigPath)) {
+    return stableHash(_fs().default.readFileSync(jsConfigPath, 'utf8')).toString('hex');
+  }
+  const jsonConfigPath = _path().default.join(projectRoot, CONFIG_FILE_NAME + '.json');
+  if (_fs().default.existsSync(jsonConfigPath)) {
+    return stableHash(_fs().default.readFileSync(jsonConfigPath, 'utf8')).toString('hex');
+  }
+  return null;
+}
+//# sourceMappingURL=postcss.js.map