import { ExpoConfig, getConfigFilePaths, Platform, ProjectConfig } from '@expo/config';
import chalk from 'chalk';
import Metro, { AssetData, MixedOutput, Module, ReadOnlyGraph } from 'metro';
import { ConfigT } from 'metro-config';
import getMetroAssets from 'metro/src/DeltaBundler/Serializers/getAssets';
import IncrementalBundler from 'metro/src/IncrementalBundler';
import splitBundleOptions from 'metro/src/lib/splitBundleOptions';
import Server from 'metro/src/Server';
import path from 'path';
import { SerialAsset } from '@expo/metro-config/build/serializer/serializerAssets';

import { CSSAsset, getCssModulesFromBundler } from '../start/server/metro/getCssModulesFromBundler';
import { loadMetroConfigAsync } from '../start/server/metro/instantiateMetro';
import { getEntryWithServerRoot } from '../start/server/middleware/ManifestMiddleware';
import {
  ExpoMetroBundleOptions,
  getMetroDirectBundleOptions,
} from '../start/server/middleware/metroOptions';
import {
  buildHermesBundleAsync,
  isEnableHermesManaged,
  maybeThrowFromInconsistentEngineAsync,
} from './exportHermes';
<<<<<<< HEAD
=======
import { CSSAsset, getCssModulesFromBundler } from '../start/server/metro/getCssModulesFromBundler';
import { loadMetroConfigAsync } from '../start/server/metro/instantiateMetro';
import { getEntryWithServerRoot } from '../start/server/middleware/ManifestMiddleware';
import {
  getBaseUrlFromExpoConfig,
  getMetroDirectBundleOptions,
} from '../start/server/middleware/metroOptions';
>>>>>>> 8cbcf0e7

import type { LoadOptions } from '@expo/metro-config';
import type { BundleOptions as MetroBundleOptions } from 'metro/src/shared/types';
export type MetroDevServerOptions = LoadOptions;

export type BundleOptions = {
  entryPoint: string;
  platform: 'android' | 'ios' | 'web';
  dev?: boolean;
  minify?: boolean;
  sourceMapUrl?: string;
  sourcemaps?: boolean;
};
export type BundleAssetWithFileHashes = Metro.AssetData & {
  fileHashes: string[]; // added by the hashAssets asset plugin
};
export type BundleOutput = {
  // code: string;
  // map: string;
  artifacts: SerialAsset[];
  hermesBytecodeBundle?: Uint8Array;
  hermesSourcemap?: string;
  css: CSSAsset[];
  assets: readonly BundleAssetWithFileHashes[];
};

let nextBuildID = 0;

async function assertEngineMismatchAsync(
  projectRoot: string,
  exp: Pick<ExpoConfig, 'ios' | 'android' | 'jsEngine'>,
  platform: Platform
) {
  const isHermesManaged = isEnableHermesManaged(exp, platform);

  const paths = getConfigFilePaths(projectRoot);
  const configFilePath = paths.dynamicConfigPath ?? paths.staticConfigPath ?? 'app.json';
  await maybeThrowFromInconsistentEngineAsync(
    projectRoot,
    configFilePath,
    platform,
    isHermesManaged
  );
}

export async function createBundlesAsync(
  projectRoot: string,
  projectConfig: ProjectConfig,
  bundleOptions: {
    clear?: boolean;
    maxWorkers?: number;
    platforms: Platform[];
    dev?: boolean;
    minify?: boolean;
    sourcemaps?: boolean;
    entryPoint?: string;
  }
): Promise<Partial<Record<Platform, BundleOutput>>> {
  if (!bundleOptions.platforms.length) {
    return {};
  }
  const { exp, pkg } = projectConfig;

  const bundles = await bundleProductionMetroClientAsync(
    projectRoot,
    exp,
    {
      // If not legacy, ignore the target option to prevent warnings from being thrown.
      resetCache: bundleOptions.clear,
      maxWorkers: bundleOptions.maxWorkers,
    },
    bundleOptions.platforms.map((platform: Platform) => ({
      platform,
      entryPoint:
        bundleOptions.entryPoint ?? getEntryWithServerRoot(projectRoot, { platform, pkg }),
      sourcemaps: bundleOptions.sourcemaps,
      minify: bundleOptions.minify,
      dev: bundleOptions.dev,
    }))
  );

  // { ios: bundle, android: bundle }
  return bundleOptions.platforms.reduce<Partial<Record<Platform, BundleOutput>>>(
    (prev, platform, index) => ({
      ...prev,
      [platform]: bundles[index],
    }),
    {}
  );
}

async function bundleProductionMetroClientAsync(
  projectRoot: string,
  expoConfig: ExpoConfig,
  metroOptions: MetroDevServerOptions,
  bundles: BundleOptions[]
): Promise<BundleOutput[]> {
  // Assert early so the user doesn't have to wait until bundling is complete to find out that
  // Hermes won't be available.
  await Promise.all(
    bundles.map(({ platform }) => assertEngineMismatchAsync(projectRoot, expoConfig, platform))
  );

  const { config, reporter } = await loadMetroConfigAsync(projectRoot, metroOptions, {
    exp: expoConfig,
    isExporting: true,
  });

  const metroServer = await Metro.runMetro(config, {
    watch: false,
  });

  const buildAsync = async (bundle: BundleOptions): Promise<BundleOutput> => {
    const buildID = `bundle_${nextBuildID++}_${bundle.platform}`;
    const isHermes = isEnableHermesManaged(expoConfig, bundle.platform);
    const bundleOptions: MetroBundleOptions = {
      ...Server.DEFAULT_BUNDLE_OPTIONS,
      sourceMapUrl: bundle.sourceMapUrl,
      ...getMetroDirectBundleOptions({
        mainModuleName: bundle.entryPoint,
        platform: bundle.platform,
        mode: bundle.dev ? 'development' : 'production',
        engine: isHermes ? 'hermes' : undefined,
<<<<<<< HEAD
        serializerIncludeMaps: bundle.sourcemaps,
        // Bundle splitting on web-only for now.
        // serializerOutput: bundle.platform === 'web' ? 'static' : undefined,
        serializerOutput: 'static',
        basePath: expoConfig.experiments?.basePath,
=======
        baseUrl: getBaseUrlFromExpoConfig(expoConfig),
>>>>>>> 8cbcf0e7
      }),
      bundleType: 'bundle',
      inlineSourceMap: false,
      createModuleIdFactory: config.serializer.createModuleIdFactory,
      onProgress: (transformedFileCount: number, totalFileCount: number) => {
        reporter.update({
          buildID,
          type: 'bundle_transform_progressed',
          transformedFileCount,
          totalFileCount,
        });
      },
    };
    const bundleDetails = {
      ...bundleOptions,
      buildID,
    };
    reporter.update({
      buildID,
      type: 'bundle_build_started',
      bundleDetails,
    });
    try {
      const artifacts = await forkMetroBuildAsync(metroServer, bundleOptions);
      const [assets, css] = await Promise.all([
        getAssets(metroServer, bundleOptions),
        getCssModulesFromBundler(config, metroServer.getBundler(), bundleOptions),
      ]);

      reporter.update({
        buildID,
        type: 'bundle_build_done',
      });
      return { artifacts, assets: assets as readonly BundleAssetWithFileHashes[], css };
    } catch (error) {
      reporter.update({
        buildID,
        type: 'bundle_build_failed',
      });

      throw error;
    }
  };

  const maybeAddHermesBundleAsync = async (
    bundle: BundleOptions,
    bundleOutput: BundleOutput
  ): Promise<BundleOutput> => {
    // const { platform } = bundle;
    // const isHermesManaged = isEnableHermesManaged(expoConfig, platform);
    // if (isHermesManaged) {
    //   const platformTag = chalk.bold(
    //     { ios: 'iOS', android: 'Android', web: 'Web' }[platform] || platform
    //   );

    //   reporter.terminal.log(`${platformTag} Building Hermes bytecode for the bundle`);

    //   // TODO: Generate hbc for each chunk
    //   const hermesBundleOutput = await buildHermesBundleAsync(projectRoot, {
    //     code: bundleOutput.artifacts[0].source,
    //     map: bundle.sourcemaps ? bundleOutput.artifacts[1].source : null,
    //     minify: bundle.minify ?? !bundle.dev,
    //   });

    //   // TODO: Emit serial assets for each chunk
    //   bundleOutput.hermesBytecodeBundle = hermesBundleOutput.hbc;
    //   bundleOutput.hermesSourcemap = hermesBundleOutput.sourcemap ?? undefined;
    // }
    return bundleOutput;
  };

  try {
    const intermediateOutputs = await Promise.all(bundles.map((bundle) => buildAsync(bundle)));
    const bundleOutputs: BundleOutput[] = [];
    for (let i = 0; i < bundles.length; ++i) {
      // hermesc does not support parallel building even we spawn processes.
      // we should build them sequentially.
      bundleOutputs.push(await maybeAddHermesBundleAsync(bundles[i], intermediateOutputs[i]));
    }
    return bundleOutputs;
  } catch (error) {
    // New line so errors don't show up inline with the progress bar
    console.log('');
    throw error;
  } finally {
    metroServer.end();
  }
}

// Forked out of Metro because the `this._getServerRootDir()` doesn't match the development
// behavior.
export async function getAssets(
  metro: Metro.Server,
  options: MetroBundleOptions
): Promise<readonly AssetData[]> {
  const { entryFile, onProgress, resolverOptions, transformOptions } = splitBundleOptions(options);

  // @ts-expect-error: _bundler isn't exposed on the type.
  const dependencies = await metro._bundler.getDependencies(
    [entryFile],
    transformOptions,
    resolverOptions,
    { onProgress, shallow: false, lazy: false }
  );

  // @ts-expect-error
  const _config = metro._config as ConfigT;

  return await getMetroAssets(dependencies, {
    processModuleFilter: _config.serializer.processModuleFilter,
    assetPlugins: _config.transformer.assetPlugins,
    platform: transformOptions.platform!,
    projectRoot: _config.projectRoot, // this._getServerRootDir(),
    publicPath: _config.transformer.publicPath,
  });
}

import type { ResolverInputOptions } from 'metro/src/shared/types';
import type { TransformInputOptions } from 'metro/src/DeltaBundler/types';

function isMetroServerInstance(metro: Metro.Server): metro is Metro.Server & {
  _shouldAddModuleToIgnoreList: (module: Module<MixedOutput>) => boolean;
  _bundler: IncrementalBundler;
  _config: ConfigT;
  _createModuleId: (path: string) => number;
  _resolveRelativePath(
    filePath: string,
    {
      relativeTo,
      resolverOptions,
      transformOptions,
    }: {
      relativeTo: 'project' | 'server';
      resolverOptions: ResolverInputOptions;
      transformOptions: TransformInputOptions;
    }
  ): Promise<string>;
  _getEntryPointAbsolutePath(entryFile: string): string;
  _getSortedModules(graph: ReadOnlyGraph): Array<Module<MixedOutput>>;
} {
  return '_shouldAddModuleToIgnoreList' in metro;
}

async function forkMetroBuildAsync(
  metro: Metro.Server,
  options: ExpoMetroBundleOptions
): Promise<SerialAsset[]> {
  if (!isMetroServerInstance(metro)) {
    throw new Error('Expected Metro server instance to have private functions exposed.');
  }

  const {
    entryFile,
    graphOptions,
    onProgress,
    resolverOptions,
    serializerOptions,
    transformOptions,
  } = splitBundleOptions(options);

  const { prepend, graph } = await metro._bundler.buildGraph(
    entryFile,
    transformOptions,
    resolverOptions,
    {
      onProgress,
      shallow: graphOptions.shallow,
      // @ts-expect-error
      lazy: graphOptions.lazy,
    }
  );

  const entryPoint = metro._getEntryPointAbsolutePath(entryFile);

  const bundleOptions = {
    asyncRequireModulePath: await metro._resolveRelativePath(
      metro._config.transformer.asyncRequireModulePath,
      {
        relativeTo: 'project',
        resolverOptions,
        transformOptions,
      }
    ),
    processModuleFilter: metro._config.serializer.processModuleFilter,
    createModuleId: metro._createModuleId,
    getRunModuleStatement: metro._config.serializer.getRunModuleStatement,
    dev: transformOptions.dev,
    includeAsyncPaths: graphOptions.lazy,
    projectRoot: metro._config.projectRoot,
    modulesOnly: serializerOptions.modulesOnly,
    runBeforeMainModule: metro._config.serializer.getModulesRunBeforeMainModule(
      path.relative(metro._config.projectRoot, entryPoint)
    ),
    runModule: serializerOptions.runModule,
    sourceMapUrl: serializerOptions.sourceMapUrl,
    sourceUrl: serializerOptions.sourceUrl,
    inlineSourceMap: serializerOptions.inlineSourceMap,
    serverRoot: metro._config.server.unstable_serverRoot ?? metro._config.projectRoot,
    shouldAddToIgnoreList: (module: Module<MixedOutput>) =>
      metro._shouldAddModuleToIgnoreList(module),
    // Custom options we pass to the serializer to emulate the URL query parameters.
    serializerOptions: options.serializerOptions,
  };

  const bundle = await metro._config.serializer.customSerializer!(
    entryPoint,
    prepend,
    graph,
    bundleOptions
  );

  if (options.serializerOptions?.output === 'static') {
    if (typeof bundle === 'string') {
      return JSON.parse(bundle) as SerialAsset[];
    } else {
      assert(Array.isArray(bundle), 'Expected serializer to return an array of serial assets.');
      return bundle;
    }
  }

  assert(typeof bundle === 'string', 'Expected serializer to return a string.');

  let bundleCode = bundle;
  let bundleMap = null;

  if (!bundleMap) {
    bundleMap = sourceMapString([...prepend, ...metro._getSortedModules(graph)], {
      excludeSource: serializerOptions.excludeSource,
      processModuleFilter: metro._config.serializer.processModuleFilter,
      shouldAddToIgnoreList: bundleOptions.shouldAddToIgnoreList,
    });
  }

  // Hack to make the single bundle use the multi-bundle pipeline.
  // TODO: Only support multi-bundle output format in the future.
  return [
    {
      filename: 'index.js',
      originFilename: 'index.js',
      source: bundleCode,
      type: 'js',
      metadata: {},
    },
    {
      filename: 'index.js.map',
      originFilename: 'index.js.map',
      source: bundleMap,
      type: 'map',
      metadata: {},
    },
  ];
}

import sourceMapString from 'metro/src/DeltaBundler/Serializers/sourceMapString';

import assert from 'assert';<|MERGE_RESOLUTION|>--- conflicted
+++ resolved
@@ -1,36 +1,24 @@
 import { ExpoConfig, getConfigFilePaths, Platform, ProjectConfig } from '@expo/config';
-import chalk from 'chalk';
+import { SerialAsset } from '@expo/metro-config/build/serializer/serializerAssets';
+import assert from 'assert';
 import Metro, { AssetData, MixedOutput, Module, ReadOnlyGraph } from 'metro';
 import { ConfigT } from 'metro-config';
 import getMetroAssets from 'metro/src/DeltaBundler/Serializers/getAssets';
+import sourceMapString from 'metro/src/DeltaBundler/Serializers/sourceMapString';
 import IncrementalBundler from 'metro/src/IncrementalBundler';
 import splitBundleOptions from 'metro/src/lib/splitBundleOptions';
 import Server from 'metro/src/Server';
 import path from 'path';
-import { SerialAsset } from '@expo/metro-config/build/serializer/serializerAssets';
 
 import { CSSAsset, getCssModulesFromBundler } from '../start/server/metro/getCssModulesFromBundler';
 import { loadMetroConfigAsync } from '../start/server/metro/instantiateMetro';
 import { getEntryWithServerRoot } from '../start/server/middleware/ManifestMiddleware';
 import {
   ExpoMetroBundleOptions,
-  getMetroDirectBundleOptions,
-} from '../start/server/middleware/metroOptions';
-import {
-  buildHermesBundleAsync,
-  isEnableHermesManaged,
-  maybeThrowFromInconsistentEngineAsync,
-} from './exportHermes';
-<<<<<<< HEAD
-=======
-import { CSSAsset, getCssModulesFromBundler } from '../start/server/metro/getCssModulesFromBundler';
-import { loadMetroConfigAsync } from '../start/server/metro/instantiateMetro';
-import { getEntryWithServerRoot } from '../start/server/middleware/ManifestMiddleware';
-import {
   getBaseUrlFromExpoConfig,
   getMetroDirectBundleOptions,
 } from '../start/server/middleware/metroOptions';
->>>>>>> 8cbcf0e7
+import { isEnableHermesManaged, maybeThrowFromInconsistentEngineAsync } from './exportHermes';
 
 import type { LoadOptions } from '@expo/metro-config';
 import type { BundleOptions as MetroBundleOptions } from 'metro/src/shared/types';
@@ -154,15 +142,11 @@
         platform: bundle.platform,
         mode: bundle.dev ? 'development' : 'production',
         engine: isHermes ? 'hermes' : undefined,
-<<<<<<< HEAD
         serializerIncludeMaps: bundle.sourcemaps,
         // Bundle splitting on web-only for now.
         // serializerOutput: bundle.platform === 'web' ? 'static' : undefined,
         serializerOutput: 'static',
-        basePath: expoConfig.experiments?.basePath,
-=======
         baseUrl: getBaseUrlFromExpoConfig(expoConfig),
->>>>>>> 8cbcf0e7
       }),
       bundleType: 'bundle',
       inlineSourceMap: false,
@@ -414,8 +398,4 @@
       metadata: {},
     },
   ];
-}
-
-import sourceMapString from 'metro/src/DeltaBundler/Serializers/sourceMapString';
-
-import assert from 'assert';+}