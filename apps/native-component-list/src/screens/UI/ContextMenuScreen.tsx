--- conflicted
+++ resolved
@@ -21,63 +21,6 @@
     player.muted = true;
     player.play();
   });
-<<<<<<< HEAD
-  const MenuItems = (
-    <>
-      <Button
-        systemImage={{ ios: 'person.crop.circle.badge.xmark' }}
-        onPress={() => console.log('Pressed1')}>
-        Hello
-      </Button>
-      <Picker
-        options={['$', '$$']}
-        selectedIndex={selectedIndex}
-        onOptionSelected={({ nativeEvent: { index } }) => {
-          setSelectedIndex(index);
-        }}
-        label="Cost"
-        variant="palette"
-      />
-      <Button
-        variant="bordered"
-        systemImage={{ ios: 'heart' }}
-        onPress={() => console.log('Pressed2')}>
-        I love
-      </Button>
-      <Picker
-        label="Doggos"
-        options={['very', 'veery', 'veeery', 'much']}
-        variant="menu"
-        selectedIndex={selectedIndex}
-        onOptionSelected={({ nativeEvent: { index } }) => setSelectedIndex(index)}
-      />
-      <Switch
-        value={switchChecked}
-        label="Do u love doggos?"
-        variant="checkbox"
-        onValueChange={setSwitchChecked}
-      />
-      <Switch
-        value={switch2Checked}
-        variant="switch"
-        label="Will u marry doggos?"
-        onValueChange={setSwitch2Checked}
-      />
-      <Button role="destructive" systemImage={{ ios: 'hand.thumbsdown' }}>
-        I don't like doggos 😡
-      </Button>
-      <Submenu button={<Button systemImage={{ ios: 'heart.slash' }}>Evil submenu</Button>}>
-        <Button>I hate</Button>
-        <Button>doggos</Button>
-        <Submenu button={<Button>👹Very evil submenu 👺</Button>}>
-          <Button>I KILL</Button>
-          <Button>DOGGOS</Button>
-        </Submenu>
-      </Submenu>
-    </>
-  );
-=======
->>>>>>> f220b30f
 
   return (
     <View>
@@ -124,6 +67,15 @@
               variant="switch"
               label="Will u marry doggos?"
               onValueChange={setSwitch2Checked}
+            />
+            <Picker
+              options={['$', '$$']}
+              selectedIndex={selectedIndex}
+              onOptionSelected={({ nativeEvent: { index } }) => {
+                setSelectedIndex(index);
+              }}
+              label="Cost"
+              variant="palette"
             />
             <Button role="destructive" systemImage={{ ios: 'hand.thumbsdown' }}>
               I don't like doggos 😡
