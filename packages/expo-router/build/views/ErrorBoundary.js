--- conflicted
+++ resolved
@@ -1,46 +1,3 @@
-<<<<<<< HEAD
-"use strict";
-var __importDefault = (this && this.__importDefault) || function (mod) {
-    return (mod && mod.__esModule) ? mod : { "default": mod };
-};
-Object.defineProperty(exports, "__esModule", { value: true });
-exports.ErrorBoundary = void 0;
-const LogContext_1 = require("@expo/metro-runtime/build/error-overlay/Data/LogContext");
-const LogBoxInspectorStackFrames_1 = require("@expo/metro-runtime/build/error-overlay/overlay/LogBoxInspectorStackFrames");
-const symbolicate_1 = require("@expo/metro-runtime/symbolicate");
-const bottom_tabs_1 = require("@react-navigation/bottom-tabs");
-const react_1 = __importDefault(require("react"));
-const react_native_1 = require("react-native");
-const react_native_safe_area_context_1 = require("react-native-safe-area-context");
-const Pressable_1 = require("./Pressable");
-const Link_1 = require("../link/Link");
-function useMetroSymbolication(error) {
-    const [logBoxLog, setLogBoxLog] = react_1.default.useState(null);
-    react_1.default.useEffect(() => {
-        let isMounted = true;
-        const stack = (0, symbolicate_1.parseErrorStack)(error.stack);
-        const log = new symbolicate_1.LogBoxLog({
-            level: 'error',
-            message: {
-                content: error.message,
-                substitutions: [],
-            },
-            isComponentError: false,
-            stack,
-            category: error.message,
-            componentStack: [],
-        });
-        log.symbolicate('stack', (symbolicatedLog) => {
-            if (isMounted) {
-                setLogBoxLog(log);
-            }
-        });
-        return () => {
-            isMounted = false;
-        };
-    }, [error]);
-    return logBoxLog;
-=======
 import { BottomTabBarHeightContext } from '@react-navigation/bottom-tabs';
 import React from 'react';
 import { StyleSheet, Text, View, Platform, ScrollView } from 'react-native';
@@ -104,26 +61,18 @@
     StackTrace = function () {
         return React.createElement(View, { style: { flex: 1 } });
     };
->>>>>>> 9b1b5ec6
 }
-function ErrorBoundary({ error, retry }) {
+export function ErrorBoundary({ error, retry }) {
     const logBoxLog = useMetroSymbolication(error);
-    const inTabBar = react_1.default.useContext(bottom_tabs_1.BottomTabBarHeightContext);
-    const Wrapper = inTabBar ? react_native_1.View : react_native_safe_area_context_1.SafeAreaView;
-    return (react_1.default.createElement(react_native_1.View, { style: styles.container },
-        react_1.default.createElement(Wrapper, { style: { flex: 1, gap: 8, maxWidth: 720, marginHorizontal: 'auto' } },
-            react_1.default.createElement(react_native_1.View, { style: {
+    const inTabBar = React.useContext(BottomTabBarHeightContext);
+    const Wrapper = inTabBar ? View : SafeAreaView;
+    return (React.createElement(View, { style: styles.container },
+        React.createElement(Wrapper, { style: { flex: 1, gap: 8, maxWidth: 720, marginHorizontal: 'auto' } },
+            React.createElement(View, { style: {
                     marginBottom: 12,
                     gap: 4,
                     flexWrap: 'wrap',
                 } },
-<<<<<<< HEAD
-                react_1.default.createElement(react_native_1.Text, { role: "heading", "aria-level": 1, style: styles.title }, "Something went wrong")),
-            react_1.default.createElement(StackTrace, { logData: logBoxLog }),
-            process.env.NODE_ENV === 'development' && (react_1.default.createElement(Link_1.Link, { href: "/_sitemap", style: styles.link }, "Sitemap")),
-            react_1.default.createElement(Pressable_1.Pressable, { onPress: retry }, ({ hovered, pressed }) => (react_1.default.createElement(react_native_1.View, { style: [styles.buttonInner, (hovered || pressed) && { backgroundColor: 'white' }] },
-                react_1.default.createElement(react_native_1.Text, { style: [
-=======
                 React.createElement(Text, { role: "heading", "aria-level": 1, style: styles.title }, "Something went wrong"),
                 React.createElement(Text, { role: "heading", "aria-level": 2, style: styles.errorMessage },
                     "Error: ",
@@ -132,31 +81,13 @@
             process.env.NODE_ENV === 'development' && (React.createElement(Link, { href: "/_sitemap", style: styles.link }, "Sitemap")),
             React.createElement(Pressable, { onPress: retry }, ({ hovered, pressed }) => (React.createElement(View, { style: [styles.buttonInner, (hovered || pressed) && { backgroundColor: 'white' }] },
                 React.createElement(Text, { style: [
->>>>>>> 9b1b5ec6
                         styles.buttonText,
                         {
                             color: hovered || pressed ? 'black' : 'white',
                         },
                     ] }, "Retry")))))));
 }
-<<<<<<< HEAD
-exports.ErrorBoundary = ErrorBoundary;
-function StackTrace({ logData }) {
-    if (!logData?.symbolicated?.stack?.stack) {
-        return null;
-    }
-    return (react_1.default.createElement(react_native_1.ScrollView, { style: { flex: 1 } },
-        react_1.default.createElement(LogContext_1.LogContext.Provider, { value: {
-                isDisabled: false,
-                logs: [logData],
-                selectedLogIndex: 0,
-            } },
-            react_1.default.createElement(LogBoxInspectorStackFrames_1.LogBoxInspectorStackFrames, { onRetry: function () { }, type: "stack" }))));
-}
-const styles = react_native_1.StyleSheet.create({
-=======
 const styles = StyleSheet.create({
->>>>>>> 9b1b5ec6
     container: {
         flex: 1,
         backgroundColor: 'black',
@@ -166,14 +97,14 @@
     },
     title: {
         color: 'white',
-        fontSize: react_native_1.Platform.select({ web: 32, default: 24 }),
+        fontSize: Platform.select({ web: 32, default: 24 }),
         fontWeight: 'bold',
     },
     buttonText: {
         fontSize: 18,
         fontWeight: 'bold',
         color: 'black',
-        ...react_native_1.Platform.select({
+        ...Platform.select({
             web: {
                 transitionDuration: '100ms',
             },
@@ -190,7 +121,7 @@
         alignItems: 'center',
     },
     code: {
-        fontFamily: react_native_1.Platform.select({
+        fontFamily: Platform.select({
             default: 'Courier',
             ios: 'Courier New',
             android: 'monospace',
