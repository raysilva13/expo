--- conflicted
+++ resolved
@@ -14,67 +14,17 @@
 const path_1 = require("./path");
 const utils_1 = require("./router/utils");
 const server_2 = require("./server");
-<<<<<<< HEAD
-=======
 // Make global so we only pull in one instance for state saved in the react-server-dom-webpack package.
 // @ts-ignore: HACK type for server actions
 globalThis._REACT_registerServerReference = server_1.registerServerReference;
->>>>>>> aa037cd8
 async function renderRsc(args, opts) {
     const { searchParams, input, body, contentType, context, onError } = args;
     const { resolveClientEntry, entries } = opts;
     const { default: { renderEntries }, 
     // @ts-expect-error
     buildConfig, } = entries;
-    function resolveRequest(isServer, encodedId) {
-        const [
-        // File is the on-disk location of the module, this is injected during the "use client" transformation (babel).
-        file, 
-        // The name of the import (e.g. "default" or "")
-        // This will be empty when using `module.exports = ` and `require('...')`.
-        name = '',] = encodedId.split('#');
-        // HACK: Special handling for server actions being recursively resolved, e.g. ai demo.
-        if (encodedId.match(/[0-9a-z]{40}#/i)) {
-            // TODO: Rework server actions to use some ES Modules like system instead of the globals.
-            return { id: encodedId, chunks: [encodedId], name: '*', async: true };
-        }
-        const filePath = file.startsWith('file://') ? fileURLToFilePath(file) : file;
-        args.moduleIdCallback?.({
-            id: filePath,
-            chunks: [
-                // TODO: Add a lookup later which reads from the SSR manifest to get the correct chunk.
-                // NOTE(EvanBacon): This is a placeholder since we need to render RSC to get the client boundaries, which we then inject later.
-                'chunk:' + filePath,
-            ],
-            name,
-            async: true,
-        });
-        // We'll augment the file path with the incoming RSC request which will forward the metro props required to make a cache hit, e.g. platform=web&...
-        // This is similar to how we handle lazy bundling.
-        const resolved = resolveClientEntry(filePath, isServer);
-        return { id: resolved.id, chunks: resolved.chunks, name, async: true };
-    }
     const bundlerConfig = new Proxy({}, {
         get(_target, encodedId) {
-<<<<<<< HEAD
-            return resolveRequest(false, encodedId);
-        },
-    });
-    const serverConfig = new Proxy({}, {
-        get(_target, encodedId) {
-            return resolveRequest(true, encodedId);
-        },
-    });
-    global.__webpack_chunk_load__ = async (url) => {
-        console.log('__webpack_chunk_load__ (RSC)', url);
-        return await opts.loadServerModuleRsc(url);
-    };
-    global.__webpack_require__ = (id) => {
-        console.log('__webpack_require__ (RSC)', id);
-        return global[`${__METRO_GLOBAL_PREFIX__}__r`](id);
-    };
-    const renderWithContext = async (context, input, searchParams) => {
-=======
             const [
             // File is the on-disk location of the module, this is injected during the "use client" transformation (babel).
             file, 
@@ -104,7 +54,6 @@
         },
     });
     const renderWithContext = async (context, input, params) => {
->>>>>>> aa037cd8
         const renderStore = {
             context: context || {},
             rerender: () => {
@@ -150,9 +99,7 @@
         };
         return (0, server_2.runWithRenderStore)(renderStore, async () => {
             const actionValue = await actionFn(...actionArgs);
-            console.log('actionValue', actionValue);
             const elements = await elementsPromise;
-            console.log('elements', elements);
             rendered = true;
             if (Object.keys(elements).some((key) => key.startsWith('_'))) {
                 throw new Error('"_" prefix is reserved');
@@ -166,26 +113,8 @@
     if (body) {
         const bodyStr = await streamToString(body);
         if (typeof contentType === 'string' && contentType.startsWith('multipart/form-data')) {
-            console.log('======.-1');
-            console.log(body);
-            console.log('======.0');
-            console.log(bodyStr);
-            console.log('======.1');
-            console.log(contentType);
-            console.log('======.2');
             // XXX This doesn't support streaming unlike busboy
             const formData = parseFormData(bodyStr, contentType);
-<<<<<<< HEAD
-            args = await (0, server_1.decodeReply)(formData, serverConfig);
-        }
-        else if (bodyStr) {
-            args = await (0, server_1.decodeReply)(bodyStr, serverConfig);
-        }
-        const [, name] = rsfId.split('#');
-        // TODO: Add production version of this codepath.
-        const mod = await opts.loadServerModuleRsc(serverConfig[rsfId].chunks[0]);
-        const fn = name ? (name === '*' ? mod : mod[name] || mod) : mod;
-=======
             decodedBody = await (0, server_1.decodeReply)(formData, 
             // TODO: add server action config
             bundlerConfig);
@@ -202,7 +131,6 @@
         const [fileId, name] = actionId.split('#');
         const mod = await opts.loadServerModuleRsc((0, utils_1.filePathToFileURL)(fileId));
         const fn = name === '*' ? name : mod[name] || mod;
->>>>>>> aa037cd8
         return renderWithContextWithAction(context, fn, args);
     }
     // method === 'GET'
