<<<<<<< HEAD
/// <reference types="react" />
import { ParamListBase, StackNavigationState } from '@react-navigation/native';
import { NativeStackNavigationEventMap, NativeStackNavigationOptions } from '@react-navigation/native-stack';
export declare const Stack: import("react").ForwardRefExoticComponent<Omit<Omit<import("@react-navigation/native-stack/lib/typescript/commonjs/src/types").NativeStackNavigatorProps, "children" | "initialRouteName" | "layout" | "id" | "screenOptions" | "screenListeners" | "screenLayout" | "UNSTABLE_getStateForRouteNamesChange"> & import("@react-navigation/native").DefaultRouterOptions<string> & {
    children: import("react").ReactNode;
    layout?: ((props: {
        state: StackNavigationState<ParamListBase>;
        navigation: import("@react-navigation/native").NavigationHelpers<ParamListBase, {}>;
        descriptors: Record<string, import("@react-navigation/native").Descriptor<NativeStackNavigationOptions, import("@react-navigation/native").NavigationProp<ParamListBase, string, string | undefined, StackNavigationState<ParamListBase>, NativeStackNavigationOptions, NativeStackNavigationEventMap>, import("@react-navigation/native").RouteProp<ParamListBase, string>>>;
        children: import("react").ReactNode;
    }) => import("react").ReactElement<any, string | import("react").JSXElementConstructor<any>>) | undefined;
    screenListeners?: Partial<{
        transitionStart: import("@react-navigation/native").EventListenerCallback<NativeStackNavigationEventMap & import("@react-navigation/native").EventMapCore<StackNavigationState<ParamListBase>>, "transitionStart", unknown>;
        transitionEnd: import("@react-navigation/native").EventListenerCallback<NativeStackNavigationEventMap & import("@react-navigation/native").EventMapCore<StackNavigationState<ParamListBase>>, "transitionEnd", unknown>;
        gestureCancel: import("@react-navigation/native").EventListenerCallback<NativeStackNavigationEventMap & import("@react-navigation/native").EventMapCore<StackNavigationState<ParamListBase>>, "gestureCancel", unknown>;
        sheetDetentChange: import("@react-navigation/native").EventListenerCallback<NativeStackNavigationEventMap & import("@react-navigation/native").EventMapCore<StackNavigationState<ParamListBase>>, "sheetDetentChange", unknown>;
        focus: import("@react-navigation/native").EventListenerCallback<NativeStackNavigationEventMap & import("@react-navigation/native").EventMapCore<StackNavigationState<ParamListBase>>, "focus", unknown>;
        blur: import("@react-navigation/native").EventListenerCallback<NativeStackNavigationEventMap & import("@react-navigation/native").EventMapCore<StackNavigationState<ParamListBase>>, "blur", unknown>;
        state: import("@react-navigation/native").EventListenerCallback<NativeStackNavigationEventMap & import("@react-navigation/native").EventMapCore<StackNavigationState<ParamListBase>>, "state", unknown>;
        beforeRemove: import("@react-navigation/native").EventListenerCallback<NativeStackNavigationEventMap & import("@react-navigation/native").EventMapCore<StackNavigationState<ParamListBase>>, "beforeRemove", true>;
    }> | ((props: {
        route: import("@react-navigation/native").RouteProp<ParamListBase, string>;
        navigation: import("@react-navigation/native-stack").NativeStackNavigationProp<ParamListBase, string, undefined>;
    }) => Partial<{
        transitionStart: import("@react-navigation/native").EventListenerCallback<NativeStackNavigationEventMap & import("@react-navigation/native").EventMapCore<StackNavigationState<ParamListBase>>, "transitionStart", unknown>;
        transitionEnd: import("@react-navigation/native").EventListenerCallback<NativeStackNavigationEventMap & import("@react-navigation/native").EventMapCore<StackNavigationState<ParamListBase>>, "transitionEnd", unknown>;
        gestureCancel: import("@react-navigation/native").EventListenerCallback<NativeStackNavigationEventMap & import("@react-navigation/native").EventMapCore<StackNavigationState<ParamListBase>>, "gestureCancel", unknown>;
        sheetDetentChange: import("@react-navigation/native").EventListenerCallback<NativeStackNavigationEventMap & import("@react-navigation/native").EventMapCore<StackNavigationState<ParamListBase>>, "sheetDetentChange", unknown>;
        focus: import("@react-navigation/native").EventListenerCallback<NativeStackNavigationEventMap & import("@react-navigation/native").EventMapCore<StackNavigationState<ParamListBase>>, "focus", unknown>;
        blur: import("@react-navigation/native").EventListenerCallback<NativeStackNavigationEventMap & import("@react-navigation/native").EventMapCore<StackNavigationState<ParamListBase>>, "blur", unknown>;
        state: import("@react-navigation/native").EventListenerCallback<NativeStackNavigationEventMap & import("@react-navigation/native").EventMapCore<StackNavigationState<ParamListBase>>, "state", unknown>;
        beforeRemove: import("@react-navigation/native").EventListenerCallback<NativeStackNavigationEventMap & import("@react-navigation/native").EventMapCore<StackNavigationState<ParamListBase>>, "beforeRemove", true>;
    }>) | undefined;
    screenOptions?: NativeStackNavigationOptions | ((props: {
        route: import("@react-navigation/native").RouteProp<ParamListBase, string>;
        navigation: import("@react-navigation/native-stack").NativeStackNavigationProp<ParamListBase, string, undefined>;
        theme: ReactNavigation.Theme;
    }) => NativeStackNavigationOptions) | undefined;
    screenLayout?: ((props: {
        route: import("@react-navigation/native").RouteProp<ParamListBase, string>;
        navigation: import("@react-navigation/native-stack").NativeStackNavigationProp<ParamListBase, string, undefined>;
        theme: ReactNavigation.Theme;
        children: import("react").ReactElement<any, string | import("react").JSXElementConstructor<any>>;
    }) => import("react").ReactElement<any, string | import("react").JSXElementConstructor<any>>) | undefined;
    UNSTABLE_getStateForRouteNamesChange?: ((state: Readonly<{
        key: string;
        index: number;
        routeNames: string[];
        history?: unknown[] | undefined;
        routes: import("@react-navigation/native").NavigationRoute<ParamListBase, string>[];
        type: string;
        stale: false;
    }>) => import("@react-navigation/native").PartialState<Readonly<{
        key: string;
        index: number;
        routeNames: string[];
        history?: unknown[] | undefined;
        routes: import("@react-navigation/native").NavigationRoute<ParamListBase, string>[];
        type: string;
        stale: false;
    }>> | undefined) | undefined;
} & {
    id?: undefined;
}, "children"> & Partial<Pick<Omit<import("@react-navigation/native-stack/lib/typescript/commonjs/src/types").NativeStackNavigatorProps, "children" | "initialRouteName" | "layout" | "id" | "screenOptions" | "screenListeners" | "screenLayout" | "UNSTABLE_getStateForRouteNamesChange"> & import("@react-navigation/native").DefaultRouterOptions<string> & {
    children: import("react").ReactNode;
    layout?: ((props: {
        state: StackNavigationState<ParamListBase>;
        navigation: import("@react-navigation/native").NavigationHelpers<ParamListBase, {}>;
        descriptors: Record<string, import("@react-navigation/native").Descriptor<NativeStackNavigationOptions, import("@react-navigation/native").NavigationProp<ParamListBase, string, string | undefined, StackNavigationState<ParamListBase>, NativeStackNavigationOptions, NativeStackNavigationEventMap>, import("@react-navigation/native").RouteProp<ParamListBase, string>>>;
        children: import("react").ReactNode;
    }) => import("react").ReactElement<any, string | import("react").JSXElementConstructor<any>>) | undefined;
    screenListeners?: Partial<{
        transitionStart: import("@react-navigation/native").EventListenerCallback<NativeStackNavigationEventMap & import("@react-navigation/native").EventMapCore<StackNavigationState<ParamListBase>>, "transitionStart", unknown>;
        transitionEnd: import("@react-navigation/native").EventListenerCallback<NativeStackNavigationEventMap & import("@react-navigation/native").EventMapCore<StackNavigationState<ParamListBase>>, "transitionEnd", unknown>;
        gestureCancel: import("@react-navigation/native").EventListenerCallback<NativeStackNavigationEventMap & import("@react-navigation/native").EventMapCore<StackNavigationState<ParamListBase>>, "gestureCancel", unknown>;
        sheetDetentChange: import("@react-navigation/native").EventListenerCallback<NativeStackNavigationEventMap & import("@react-navigation/native").EventMapCore<StackNavigationState<ParamListBase>>, "sheetDetentChange", unknown>;
        focus: import("@react-navigation/native").EventListenerCallback<NativeStackNavigationEventMap & import("@react-navigation/native").EventMapCore<StackNavigationState<ParamListBase>>, "focus", unknown>;
        blur: import("@react-navigation/native").EventListenerCallback<NativeStackNavigationEventMap & import("@react-navigation/native").EventMapCore<StackNavigationState<ParamListBase>>, "blur", unknown>;
        state: import("@react-navigation/native").EventListenerCallback<NativeStackNavigationEventMap & import("@react-navigation/native").EventMapCore<StackNavigationState<ParamListBase>>, "state", unknown>;
        beforeRemove: import("@react-navigation/native").EventListenerCallback<NativeStackNavigationEventMap & import("@react-navigation/native").EventMapCore<StackNavigationState<ParamListBase>>, "beforeRemove", true>;
    }> | ((props: {
        route: import("@react-navigation/native").RouteProp<ParamListBase, string>;
        navigation: import("@react-navigation/native-stack").NativeStackNavigationProp<ParamListBase, string, undefined>;
    }) => Partial<{
        transitionStart: import("@react-navigation/native").EventListenerCallback<NativeStackNavigationEventMap & import("@react-navigation/native").EventMapCore<StackNavigationState<ParamListBase>>, "transitionStart", unknown>;
        transitionEnd: import("@react-navigation/native").EventListenerCallback<NativeStackNavigationEventMap & import("@react-navigation/native").EventMapCore<StackNavigationState<ParamListBase>>, "transitionEnd", unknown>;
        gestureCancel: import("@react-navigation/native").EventListenerCallback<NativeStackNavigationEventMap & import("@react-navigation/native").EventMapCore<StackNavigationState<ParamListBase>>, "gestureCancel", unknown>;
        sheetDetentChange: import("@react-navigation/native").EventListenerCallback<NativeStackNavigationEventMap & import("@react-navigation/native").EventMapCore<StackNavigationState<ParamListBase>>, "sheetDetentChange", unknown>;
        focus: import("@react-navigation/native").EventListenerCallback<NativeStackNavigationEventMap & import("@react-navigation/native").EventMapCore<StackNavigationState<ParamListBase>>, "focus", unknown>;
        blur: import("@react-navigation/native").EventListenerCallback<NativeStackNavigationEventMap & import("@react-navigation/native").EventMapCore<StackNavigationState<ParamListBase>>, "blur", unknown>;
        state: import("@react-navigation/native").EventListenerCallback<NativeStackNavigationEventMap & import("@react-navigation/native").EventMapCore<StackNavigationState<ParamListBase>>, "state", unknown>;
        beforeRemove: import("@react-navigation/native").EventListenerCallback<NativeStackNavigationEventMap & import("@react-navigation/native").EventMapCore<StackNavigationState<ParamListBase>>, "beforeRemove", true>;
    }>) | undefined;
    screenOptions?: NativeStackNavigationOptions | ((props: {
        route: import("@react-navigation/native").RouteProp<ParamListBase, string>;
        navigation: import("@react-navigation/native-stack").NativeStackNavigationProp<ParamListBase, string, undefined>;
        theme: ReactNavigation.Theme;
    }) => NativeStackNavigationOptions) | undefined;
    screenLayout?: ((props: {
        route: import("@react-navigation/native").RouteProp<ParamListBase, string>;
        navigation: import("@react-navigation/native-stack").NativeStackNavigationProp<ParamListBase, string, undefined>;
        theme: ReactNavigation.Theme;
        children: import("react").ReactElement<any, string | import("react").JSXElementConstructor<any>>;
    }) => import("react").ReactElement<any, string | import("react").JSXElementConstructor<any>>) | undefined;
    UNSTABLE_getStateForRouteNamesChange?: ((state: Readonly<{
        key: string;
        index: number;
        routeNames: string[];
        history?: unknown[] | undefined;
        routes: import("@react-navigation/native").NavigationRoute<ParamListBase, string>[];
        type: string;
        stale: false;
    }>) => import("@react-navigation/native").PartialState<Readonly<{
        key: string;
        index: number;
        routeNames: string[];
        history?: unknown[] | undefined;
        routes: import("@react-navigation/native").NavigationRoute<ParamListBase, string>[];
        type: string;
        stale: false;
    }>> | undefined) | undefined;
} & {
    id?: undefined;
}, "children">> & import("react").RefAttributes<unknown>> & {
    Screen: (props: import("..").ScreenProps<NativeStackNavigationOptions, StackNavigationState<ParamListBase>, NativeStackNavigationEventMap>) => null;
};
=======
import Stack from './StackClient';
export { Stack };
>>>>>>> d81c7735
export default Stack;
//# sourceMappingURL=Stack.d.ts.map<|MERGE_RESOLUTION|>--- conflicted
+++ resolved
@@ -1,133 +1,4 @@
-<<<<<<< HEAD
-/// <reference types="react" />
-import { ParamListBase, StackNavigationState } from '@react-navigation/native';
-import { NativeStackNavigationEventMap, NativeStackNavigationOptions } from '@react-navigation/native-stack';
-export declare const Stack: import("react").ForwardRefExoticComponent<Omit<Omit<import("@react-navigation/native-stack/lib/typescript/commonjs/src/types").NativeStackNavigatorProps, "children" | "initialRouteName" | "layout" | "id" | "screenOptions" | "screenListeners" | "screenLayout" | "UNSTABLE_getStateForRouteNamesChange"> & import("@react-navigation/native").DefaultRouterOptions<string> & {
-    children: import("react").ReactNode;
-    layout?: ((props: {
-        state: StackNavigationState<ParamListBase>;
-        navigation: import("@react-navigation/native").NavigationHelpers<ParamListBase, {}>;
-        descriptors: Record<string, import("@react-navigation/native").Descriptor<NativeStackNavigationOptions, import("@react-navigation/native").NavigationProp<ParamListBase, string, string | undefined, StackNavigationState<ParamListBase>, NativeStackNavigationOptions, NativeStackNavigationEventMap>, import("@react-navigation/native").RouteProp<ParamListBase, string>>>;
-        children: import("react").ReactNode;
-    }) => import("react").ReactElement<any, string | import("react").JSXElementConstructor<any>>) | undefined;
-    screenListeners?: Partial<{
-        transitionStart: import("@react-navigation/native").EventListenerCallback<NativeStackNavigationEventMap & import("@react-navigation/native").EventMapCore<StackNavigationState<ParamListBase>>, "transitionStart", unknown>;
-        transitionEnd: import("@react-navigation/native").EventListenerCallback<NativeStackNavigationEventMap & import("@react-navigation/native").EventMapCore<StackNavigationState<ParamListBase>>, "transitionEnd", unknown>;
-        gestureCancel: import("@react-navigation/native").EventListenerCallback<NativeStackNavigationEventMap & import("@react-navigation/native").EventMapCore<StackNavigationState<ParamListBase>>, "gestureCancel", unknown>;
-        sheetDetentChange: import("@react-navigation/native").EventListenerCallback<NativeStackNavigationEventMap & import("@react-navigation/native").EventMapCore<StackNavigationState<ParamListBase>>, "sheetDetentChange", unknown>;
-        focus: import("@react-navigation/native").EventListenerCallback<NativeStackNavigationEventMap & import("@react-navigation/native").EventMapCore<StackNavigationState<ParamListBase>>, "focus", unknown>;
-        blur: import("@react-navigation/native").EventListenerCallback<NativeStackNavigationEventMap & import("@react-navigation/native").EventMapCore<StackNavigationState<ParamListBase>>, "blur", unknown>;
-        state: import("@react-navigation/native").EventListenerCallback<NativeStackNavigationEventMap & import("@react-navigation/native").EventMapCore<StackNavigationState<ParamListBase>>, "state", unknown>;
-        beforeRemove: import("@react-navigation/native").EventListenerCallback<NativeStackNavigationEventMap & import("@react-navigation/native").EventMapCore<StackNavigationState<ParamListBase>>, "beforeRemove", true>;
-    }> | ((props: {
-        route: import("@react-navigation/native").RouteProp<ParamListBase, string>;
-        navigation: import("@react-navigation/native-stack").NativeStackNavigationProp<ParamListBase, string, undefined>;
-    }) => Partial<{
-        transitionStart: import("@react-navigation/native").EventListenerCallback<NativeStackNavigationEventMap & import("@react-navigation/native").EventMapCore<StackNavigationState<ParamListBase>>, "transitionStart", unknown>;
-        transitionEnd: import("@react-navigation/native").EventListenerCallback<NativeStackNavigationEventMap & import("@react-navigation/native").EventMapCore<StackNavigationState<ParamListBase>>, "transitionEnd", unknown>;
-        gestureCancel: import("@react-navigation/native").EventListenerCallback<NativeStackNavigationEventMap & import("@react-navigation/native").EventMapCore<StackNavigationState<ParamListBase>>, "gestureCancel", unknown>;
-        sheetDetentChange: import("@react-navigation/native").EventListenerCallback<NativeStackNavigationEventMap & import("@react-navigation/native").EventMapCore<StackNavigationState<ParamListBase>>, "sheetDetentChange", unknown>;
-        focus: import("@react-navigation/native").EventListenerCallback<NativeStackNavigationEventMap & import("@react-navigation/native").EventMapCore<StackNavigationState<ParamListBase>>, "focus", unknown>;
-        blur: import("@react-navigation/native").EventListenerCallback<NativeStackNavigationEventMap & import("@react-navigation/native").EventMapCore<StackNavigationState<ParamListBase>>, "blur", unknown>;
-        state: import("@react-navigation/native").EventListenerCallback<NativeStackNavigationEventMap & import("@react-navigation/native").EventMapCore<StackNavigationState<ParamListBase>>, "state", unknown>;
-        beforeRemove: import("@react-navigation/native").EventListenerCallback<NativeStackNavigationEventMap & import("@react-navigation/native").EventMapCore<StackNavigationState<ParamListBase>>, "beforeRemove", true>;
-    }>) | undefined;
-    screenOptions?: NativeStackNavigationOptions | ((props: {
-        route: import("@react-navigation/native").RouteProp<ParamListBase, string>;
-        navigation: import("@react-navigation/native-stack").NativeStackNavigationProp<ParamListBase, string, undefined>;
-        theme: ReactNavigation.Theme;
-    }) => NativeStackNavigationOptions) | undefined;
-    screenLayout?: ((props: {
-        route: import("@react-navigation/native").RouteProp<ParamListBase, string>;
-        navigation: import("@react-navigation/native-stack").NativeStackNavigationProp<ParamListBase, string, undefined>;
-        theme: ReactNavigation.Theme;
-        children: import("react").ReactElement<any, string | import("react").JSXElementConstructor<any>>;
-    }) => import("react").ReactElement<any, string | import("react").JSXElementConstructor<any>>) | undefined;
-    UNSTABLE_getStateForRouteNamesChange?: ((state: Readonly<{
-        key: string;
-        index: number;
-        routeNames: string[];
-        history?: unknown[] | undefined;
-        routes: import("@react-navigation/native").NavigationRoute<ParamListBase, string>[];
-        type: string;
-        stale: false;
-    }>) => import("@react-navigation/native").PartialState<Readonly<{
-        key: string;
-        index: number;
-        routeNames: string[];
-        history?: unknown[] | undefined;
-        routes: import("@react-navigation/native").NavigationRoute<ParamListBase, string>[];
-        type: string;
-        stale: false;
-    }>> | undefined) | undefined;
-} & {
-    id?: undefined;
-}, "children"> & Partial<Pick<Omit<import("@react-navigation/native-stack/lib/typescript/commonjs/src/types").NativeStackNavigatorProps, "children" | "initialRouteName" | "layout" | "id" | "screenOptions" | "screenListeners" | "screenLayout" | "UNSTABLE_getStateForRouteNamesChange"> & import("@react-navigation/native").DefaultRouterOptions<string> & {
-    children: import("react").ReactNode;
-    layout?: ((props: {
-        state: StackNavigationState<ParamListBase>;
-        navigation: import("@react-navigation/native").NavigationHelpers<ParamListBase, {}>;
-        descriptors: Record<string, import("@react-navigation/native").Descriptor<NativeStackNavigationOptions, import("@react-navigation/native").NavigationProp<ParamListBase, string, string | undefined, StackNavigationState<ParamListBase>, NativeStackNavigationOptions, NativeStackNavigationEventMap>, import("@react-navigation/native").RouteProp<ParamListBase, string>>>;
-        children: import("react").ReactNode;
-    }) => import("react").ReactElement<any, string | import("react").JSXElementConstructor<any>>) | undefined;
-    screenListeners?: Partial<{
-        transitionStart: import("@react-navigation/native").EventListenerCallback<NativeStackNavigationEventMap & import("@react-navigation/native").EventMapCore<StackNavigationState<ParamListBase>>, "transitionStart", unknown>;
-        transitionEnd: import("@react-navigation/native").EventListenerCallback<NativeStackNavigationEventMap & import("@react-navigation/native").EventMapCore<StackNavigationState<ParamListBase>>, "transitionEnd", unknown>;
-        gestureCancel: import("@react-navigation/native").EventListenerCallback<NativeStackNavigationEventMap & import("@react-navigation/native").EventMapCore<StackNavigationState<ParamListBase>>, "gestureCancel", unknown>;
-        sheetDetentChange: import("@react-navigation/native").EventListenerCallback<NativeStackNavigationEventMap & import("@react-navigation/native").EventMapCore<StackNavigationState<ParamListBase>>, "sheetDetentChange", unknown>;
-        focus: import("@react-navigation/native").EventListenerCallback<NativeStackNavigationEventMap & import("@react-navigation/native").EventMapCore<StackNavigationState<ParamListBase>>, "focus", unknown>;
-        blur: import("@react-navigation/native").EventListenerCallback<NativeStackNavigationEventMap & import("@react-navigation/native").EventMapCore<StackNavigationState<ParamListBase>>, "blur", unknown>;
-        state: import("@react-navigation/native").EventListenerCallback<NativeStackNavigationEventMap & import("@react-navigation/native").EventMapCore<StackNavigationState<ParamListBase>>, "state", unknown>;
-        beforeRemove: import("@react-navigation/native").EventListenerCallback<NativeStackNavigationEventMap & import("@react-navigation/native").EventMapCore<StackNavigationState<ParamListBase>>, "beforeRemove", true>;
-    }> | ((props: {
-        route: import("@react-navigation/native").RouteProp<ParamListBase, string>;
-        navigation: import("@react-navigation/native-stack").NativeStackNavigationProp<ParamListBase, string, undefined>;
-    }) => Partial<{
-        transitionStart: import("@react-navigation/native").EventListenerCallback<NativeStackNavigationEventMap & import("@react-navigation/native").EventMapCore<StackNavigationState<ParamListBase>>, "transitionStart", unknown>;
-        transitionEnd: import("@react-navigation/native").EventListenerCallback<NativeStackNavigationEventMap & import("@react-navigation/native").EventMapCore<StackNavigationState<ParamListBase>>, "transitionEnd", unknown>;
-        gestureCancel: import("@react-navigation/native").EventListenerCallback<NativeStackNavigationEventMap & import("@react-navigation/native").EventMapCore<StackNavigationState<ParamListBase>>, "gestureCancel", unknown>;
-        sheetDetentChange: import("@react-navigation/native").EventListenerCallback<NativeStackNavigationEventMap & import("@react-navigation/native").EventMapCore<StackNavigationState<ParamListBase>>, "sheetDetentChange", unknown>;
-        focus: import("@react-navigation/native").EventListenerCallback<NativeStackNavigationEventMap & import("@react-navigation/native").EventMapCore<StackNavigationState<ParamListBase>>, "focus", unknown>;
-        blur: import("@react-navigation/native").EventListenerCallback<NativeStackNavigationEventMap & import("@react-navigation/native").EventMapCore<StackNavigationState<ParamListBase>>, "blur", unknown>;
-        state: import("@react-navigation/native").EventListenerCallback<NativeStackNavigationEventMap & import("@react-navigation/native").EventMapCore<StackNavigationState<ParamListBase>>, "state", unknown>;
-        beforeRemove: import("@react-navigation/native").EventListenerCallback<NativeStackNavigationEventMap & import("@react-navigation/native").EventMapCore<StackNavigationState<ParamListBase>>, "beforeRemove", true>;
-    }>) | undefined;
-    screenOptions?: NativeStackNavigationOptions | ((props: {
-        route: import("@react-navigation/native").RouteProp<ParamListBase, string>;
-        navigation: import("@react-navigation/native-stack").NativeStackNavigationProp<ParamListBase, string, undefined>;
-        theme: ReactNavigation.Theme;
-    }) => NativeStackNavigationOptions) | undefined;
-    screenLayout?: ((props: {
-        route: import("@react-navigation/native").RouteProp<ParamListBase, string>;
-        navigation: import("@react-navigation/native-stack").NativeStackNavigationProp<ParamListBase, string, undefined>;
-        theme: ReactNavigation.Theme;
-        children: import("react").ReactElement<any, string | import("react").JSXElementConstructor<any>>;
-    }) => import("react").ReactElement<any, string | import("react").JSXElementConstructor<any>>) | undefined;
-    UNSTABLE_getStateForRouteNamesChange?: ((state: Readonly<{
-        key: string;
-        index: number;
-        routeNames: string[];
-        history?: unknown[] | undefined;
-        routes: import("@react-navigation/native").NavigationRoute<ParamListBase, string>[];
-        type: string;
-        stale: false;
-    }>) => import("@react-navigation/native").PartialState<Readonly<{
-        key: string;
-        index: number;
-        routeNames: string[];
-        history?: unknown[] | undefined;
-        routes: import("@react-navigation/native").NavigationRoute<ParamListBase, string>[];
-        type: string;
-        stale: false;
-    }>> | undefined) | undefined;
-} & {
-    id?: undefined;
-}, "children">> & import("react").RefAttributes<unknown>> & {
-    Screen: (props: import("..").ScreenProps<NativeStackNavigationOptions, StackNavigationState<ParamListBase>, NativeStackNavigationEventMap>) => null;
-};
-=======
 import Stack from './StackClient';
 export { Stack };
->>>>>>> d81c7735
 export default Stack;
 //# sourceMappingURL=Stack.d.ts.map