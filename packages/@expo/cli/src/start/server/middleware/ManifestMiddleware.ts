import { ExpoConfig, ExpoGoConfig, getConfig, ProjectConfig } from '@expo/config';
import findWorkspaceRoot from 'find-yarn-workspace-root';
import path from 'path';
import resolveFrom from 'resolve-from';
import { resolve } from 'url';

import * as Log from '../../../log';
import { env } from '../../../utils/env';
import { stripExtension } from '../../../utils/url';
import * as ProjectDevices from '../../project/devices';
import { UrlCreator } from '../UrlCreator';
import { getPlatformBundlers } from '../platformBundlers';
import { createTemplateHtmlFromExpoConfigAsync } from '../webTemplate';
import { ExpoMiddleware } from './ExpoMiddleware';
import { resolveGoogleServicesFile, resolveManifestAssets } from './resolveAssets';
import { resolveAbsoluteEntryPoint } from './resolveEntryPoint';
import { parsePlatformHeader, RuntimePlatform } from './resolvePlatform';
import { ServerHeaders, ServerNext, ServerRequest, ServerResponse } from './server.types';

const debug = require('debug')('expo:start:server:middleware:manifest') as typeof console.log;

/** Wraps `findWorkspaceRoot` and guards against having an empty `package.json` file in an upper directory. */
export function getWorkspaceRoot(projectRoot: string): string | null {
  try {
    return findWorkspaceRoot(projectRoot);
  } catch (error: any) {
    if (error.message.includes('Unexpected end of JSON input')) {
      return null;
    }
    throw error;
  }
}

export function getEntryWithServerRoot(
  projectRoot: string,
  projectConfig: ProjectConfig,
  platform: string
) {
  return path.relative(
    getMetroServerRoot(projectRoot),
    resolveAbsoluteEntryPoint(projectRoot, platform, projectConfig)
  );
}

export function getMetroServerRoot(projectRoot: string) {
  if (env.EXPO_USE_METRO_WORKSPACE_ROOT) {
    return getWorkspaceRoot(projectRoot) ?? projectRoot;
  }

  return projectRoot;
}

/** Get the main entry module ID (file) relative to the project root. */
export function resolveMainModuleName(
  projectRoot: string,
  projectConfig: ProjectConfig,
  platform: string
): string {
  const entryPoint = getEntryWithServerRoot(projectRoot, projectConfig, platform);

  debug(`Resolved entry point: ${entryPoint} (project root: ${projectRoot})`);

  return stripExtension(entryPoint, 'js');
}

export function shouldEnableAsyncImports(projectRoot: string): boolean {
  if (env.EXPO_NO_METRO_LAZY) {
    return false;
  }

  // `@expo/metro-runtime` includes support for the fetch + eval runtime code required
  // to support async imports. If it's not installed, we can't support async imports.
  // If it is installed, the user MUST import it somewhere in their project.
  // Expo Router automatically pulls this in, so we can check for it.
  return resolveFrom.silent(projectRoot, '@expo/metro-runtime') != null;
}

export function createBundleUrlPath({
  platform,
  mainModuleName,
  mode,
  lazy = true,
  // lazy = !env.EXPO_NO_METRO_LAZY,
  minify = mode === 'production',
  environment,
  serializerOutput,
  lazy,
}: {
  platform: string;
  mainModuleName: string;
  mode: string;
  minify?: boolean;
  lazy?: boolean;
  environment?: string;
  serializerOutput?: 'static';
  lazy?: boolean;
}): string {
  const queryParams = new URLSearchParams({
    platform: encodeURIComponent(platform),
    dev: String(mode !== 'production'),
    // TODO: Is this still needed?
    hot: String(false),
<<<<<<< HEAD
    lazy: String(lazy),
=======
>>>>>>> 72cc1b72
  });

  if (lazy) {
    queryParams.append('lazy', String(lazy));
  }

  if (minify) {
    queryParams.append('minify', String(minify));
  }
  if (environment) {
    queryParams.append('resolver.environment', environment);
    queryParams.append('transform.environment', environment);
  }
  if (serializerOutput) {
    queryParams.append('serializer.output', serializerOutput);
  }

  return `/${encodeURI(mainModuleName)}.bundle?${queryParams.toString()}`;
}

/** Info about the computer hosting the dev server. */
export interface HostInfo {
  host: string;
  server: 'expo';
  serverVersion: string;
  serverDriver: string | null;
  serverOS: NodeJS.Platform;
  serverOSVersion: string;
}

/** Parsed values from the supported request headers. */
export interface ManifestRequestInfo {
  /** Platform to serve. */
  platform: RuntimePlatform;
  /** Requested host name. */
  hostname?: string | null;
}

/** Project related info. */
export type ResponseProjectSettings = {
  expoGoConfig: ExpoGoConfig;
  hostUri: string;
  bundleUrl: string;
  exp: ExpoConfig;
};

export const DEVELOPER_TOOL = 'expo-cli';

export type ManifestMiddlewareOptions = {
  /** Should start the dev servers in development mode (minify). */
  mode?: 'development' | 'production';
  /** Should instruct the bundler to create minified bundles. */
  minify?: boolean;
  constructUrl: UrlCreator['constructUrl'];
  isNativeWebpack?: boolean;
  privateKeyPath?: string;
};

/** Base middleware creator for serving the Expo manifest (like the index.html but for native runtimes). */
export abstract class ManifestMiddleware<
  TManifestRequestInfo extends ManifestRequestInfo
> extends ExpoMiddleware {
  private initialProjectConfig: ProjectConfig;

  constructor(protected projectRoot: string, protected options: ManifestMiddlewareOptions) {
    super(
      projectRoot,
      /**
       * Only support `/`, `/manifest`, `/index.exp` for the manifest middleware.
       */
      ['/', '/manifest', '/index.exp']
    );
    this.initialProjectConfig = getConfig(projectRoot);
  }

  /** Exposed for testing. */
  public async _resolveProjectSettingsAsync({
    platform,
    hostname,
  }: Pick<TManifestRequestInfo, 'hostname' | 'platform'>): Promise<ResponseProjectSettings> {
    // Read the config
    const projectConfig = getConfig(this.projectRoot);

    // Read from headers
    const mainModuleName = this.resolveMainModuleName(projectConfig, platform);

    // Create the manifest and set fields within it
    const expoGoConfig = this.getExpoGoConfig({
      mainModuleName,
      hostname,
    });

    const hostUri = this.options.constructUrl({ scheme: '', hostname });

    const bundleUrl = this._getBundleUrl({
      platform,
      mainModuleName,
      hostname,
    });

    // Resolve all assets and set them on the manifest as URLs
    await this.mutateManifestWithAssetsAsync(projectConfig.exp, bundleUrl);

    return {
      expoGoConfig,
      hostUri,
      bundleUrl,
      exp: projectConfig.exp,
    };
  }

  /** Get the main entry module ID (file) relative to the project root. */
  private resolveMainModuleName(projectConfig: ProjectConfig, platform: string): string {
    let entryPoint = getEntryWithServerRoot(this.projectRoot, projectConfig, platform);

    debug(`Resolved entry point: ${entryPoint} (project root: ${this.projectRoot})`);

    // NOTE(Bacon): Webpack is currently hardcoded to index.bundle on native
    // in the future (TODO) we should move this logic into a Webpack plugin and use
    // a generated file name like we do on web.
    // const server = getDefaultDevServer();
    // // TODO: Move this into BundlerDevServer and read this info from self.
    // const isNativeWebpack = server instanceof WebpackBundlerDevServer && server.isTargetingNative();
    if (this.options.isNativeWebpack) {
      entryPoint = 'index.js';
    }

    return stripExtension(entryPoint, 'js');
  }

  /** Parse request headers into options. */
  public abstract getParsedHeaders(req: ServerRequest): TManifestRequestInfo;

  /** Store device IDs that were sent in the request headers. */
  private async saveDevicesAsync(req: ServerRequest) {
    const deviceIds = req.headers?.['expo-dev-client-id'];
    if (deviceIds) {
      await ProjectDevices.saveDevicesAsync(this.projectRoot, deviceIds).catch((e) =>
        Log.exception(e)
      );
    }
  }

  /** Create the bundle URL (points to the single JS entry file). Exposed for testing. */
  public _getBundleUrl({
    platform,
    mainModuleName,
    hostname,
  }: {
    platform: string;
    hostname?: string | null;
    mainModuleName: string;
  }): string {
    const path = createBundleUrlPath({
      mode: this.options.mode ?? 'development',
      minify: this.options.minify,
      platform,
      lazy: false,
      mainModuleName,
      lazy: shouldEnableAsyncImports(this.projectRoot),
    });

    return (
      this.options.constructUrl({
        scheme: 'http',
        // hostType: this.options.location.hostType,
        hostname,
      }) + path
    );
  }

  public _getBundleUrlPath({
    platform,
    mainModuleName,
  }: {
    platform: string;
    mainModuleName: string;
  }): string {
    const queryParams = new URLSearchParams({
      platform: encodeURIComponent(platform),
      dev: String(this.options.mode !== 'production'),
      // TODO: Is this still needed?
      hot: String(false),
    });
    if (shouldEnableAsyncImports(this.projectRoot)) {
      queryParams.append('lazy', String(true));
    }

    if (this.options.minify) {
      queryParams.append('minify', String(this.options.minify));
    }

    return `/${encodeURI(mainModuleName)}.bundle?${queryParams.toString()}`;
  }

  /** Log telemetry. */
  protected abstract trackManifest(version?: string): void;

  /** Get the manifest response to return to the runtime. This file contains info regarding where the assets can be loaded from. Exposed for testing. */
  public abstract _getManifestResponseAsync(options: TManifestRequestInfo): Promise<{
    body: string;
    version: string;
    headers: ServerHeaders;
  }>;

  private getExpoGoConfig({
    mainModuleName,
    hostname,
  }: {
    mainModuleName: string;
    hostname?: string | null;
  }): ExpoGoConfig {
    return {
      // localhost:8081
      debuggerHost: this.options.constructUrl({ scheme: '', hostname }),
      // Required for Expo Go to function.
      developer: {
        tool: DEVELOPER_TOOL,
        projectRoot: this.projectRoot,
      },
      packagerOpts: {
        // Required for dev client.
        dev: this.options.mode !== 'production',
      },
      // Indicates the name of the main bundle.
      mainModuleName,
      // Add this string to make Flipper register React Native / Metro as "running".
      // Can be tested by running:
      // `METRO_SERVER_PORT=8081 open -a flipper.app`
      // Where 8081 is the port where the Expo project is being hosted.
      __flipperHack: 'React Native packager is running',
    };
  }

  /** Resolve all assets and set them on the manifest as URLs */
  private async mutateManifestWithAssetsAsync(manifest: ExpoConfig, bundleUrl: string) {
    await resolveManifestAssets(this.projectRoot, {
      manifest,
      resolver: async (path) => {
        if (this.options.isNativeWebpack) {
          // When using our custom dev server, just do assets normally
          // without the `assets/` subpath redirect.
          return resolve(bundleUrl!.match(/^https?:\/\/.*?\//)![0], path);
        }
        return bundleUrl!.match(/^https?:\/\/.*?\//)![0] + 'assets/' + path;
      },
    });
    // The server normally inserts this but if we're offline we'll do it here
    await resolveGoogleServicesFile(this.projectRoot, manifest);
  }

  public getWebBundleUrl() {
    const platform = 'web';
    // Read from headers
    const mainModuleName = this.resolveMainModuleName(this.initialProjectConfig, platform);
    return this._getBundleUrlPath({
      platform,
      mainModuleName,
    });
  }

  /**
   * Web platforms should create an index.html response using the same script resolution as native.
   *
   * Instead of adding a `bundleUrl` to a `manifest.json` (native) we'll add a `<script src="">`
   * to an `index.html`, this enables the web platform to load JavaScript from the server.
   */
  private async handleWebRequestAsync(req: ServerRequest, res: ServerResponse) {
    // Read from headers
    const bundleUrl = this.getWebBundleUrl();

    res.setHeader('Content-Type', 'text/html');

    res.end(
      await createTemplateHtmlFromExpoConfigAsync(this.projectRoot, {
        exp: this.initialProjectConfig.exp,
        scripts: [bundleUrl],
      })
    );
  }

  /** Exposed for testing. */
  async checkBrowserRequestAsync(req: ServerRequest, res: ServerResponse, next: ServerNext) {
    // Read the config
    const bundlers = getPlatformBundlers(this.initialProjectConfig.exp);
    if (bundlers.web === 'metro') {
      // NOTE(EvanBacon): This effectively disables the safety check we do on custom runtimes to ensure
      // the `expo-platform` header is included. When `web.bundler=web`, if the user has non-standard Expo
      // code loading then they'll get a web bundle without a clear assertion of platform support.
      const platform = parsePlatformHeader(req);
      // On web, serve the public folder
      if (!platform || platform === 'web') {
        if (this.initialProjectConfig.exp.web?.output === 'static') {
          // Skip the spa-styled index.html when static generation is enabled.
          next();
          return true;
        } else {
          await this.handleWebRequestAsync(req, res);
          return true;
        }
      }
    }
    return false;
  }

  async handleRequestAsync(
    req: ServerRequest,
    res: ServerResponse,
    next: ServerNext
  ): Promise<void> {
    // First check for standard JavaScript runtimes (aka legacy browsers like Chrome).
    if (await this.checkBrowserRequestAsync(req, res, next)) {
      return;
    }

    // Save device IDs for dev client.
    await this.saveDevicesAsync(req);

    // Read from headers
    const options = this.getParsedHeaders(req);
    const { body, version, headers } = await this._getManifestResponseAsync(options);
    for (const [headerName, headerValue] of headers) {
      res.setHeader(headerName, headerValue);
    }
    res.end(body);

    // Log analytics
    this.trackManifest(version ?? null);
  }
}<|MERGE_RESOLUTION|>--- conflicted
+++ resolved
@@ -84,7 +84,6 @@
   minify = mode === 'production',
   environment,
   serializerOutput,
-  lazy,
 }: {
   platform: string;
   mainModuleName: string;
@@ -93,17 +92,13 @@
   lazy?: boolean;
   environment?: string;
   serializerOutput?: 'static';
-  lazy?: boolean;
 }): string {
   const queryParams = new URLSearchParams({
     platform: encodeURIComponent(platform),
     dev: String(mode !== 'production'),
     // TODO: Is this still needed?
     hot: String(false),
-<<<<<<< HEAD
     lazy: String(lazy),
-=======
->>>>>>> 72cc1b72
   });
 
   if (lazy) {
