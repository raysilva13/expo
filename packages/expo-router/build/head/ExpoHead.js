--- conflicted
+++ resolved
@@ -1,11 +1,7 @@
-import React from 'react';
-import { Helmet, HelmetProvider } from 'react-helmet-async';
-export const Head = ({ children }) => {
-    return <Helmet>{children}</Helmet>;
+"use strict";
+var __importDefault = (this && this.__importDefault) || function (mod) {
+    return (mod && mod.__esModule) ? mod : { "default": mod };
 };
-<<<<<<< HEAD
-Head.Provider = HelmetProvider;
-=======
 Object.defineProperty(exports, "__esModule", { value: true });
 exports.Head = void 0;
 const react_1 = __importDefault(require("react"));
@@ -15,5 +11,4 @@
 };
 exports.Head = Head;
 exports.Head.Provider = react_native_helmet_async_1.HelmetProvider;
->>>>>>> 27b40e9d
 //# sourceMappingURL=ExpoHead.js.map