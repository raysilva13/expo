/**
 * Copyright © 2022 650 Industries.
 *
 * This source code is licensed under the MIT license found in the
 * LICENSE file in the root directory of this source tree.
 */
import { getMetroServerRoot } from '@expo/config/paths';
import { SerialAsset } from '@expo/metro-config/build/serializer/serializerAssets';
import { getRscMiddleware } from '@expo/server/build/middleware/rsc';
import assert from 'assert';
import path from 'path';

import { logMetroError } from './metroErrorInterface';
import { ExportAssetMap } from '../../../export/saveAssets';
import { stripAnsi } from '../../../utils/ansi';
import { memoize } from '../../../utils/fn';
import { getIpAddress } from '../../../utils/ip';
import { streamToStringAsync } from '../../../utils/stream';
import { createBuiltinAPIRequestHandler } from '../middleware/createBuiltinAPIRequestHandler';
import {
  createBundleUrlSearchParams,
  ExpoMetroOptions,
  getMetroOptionsFromUrl,
} from '../middleware/metroOptions';

const debug = require('debug')('expo:rsc') as typeof console.log;

type SSRLoadModuleArtifactsFunc = (
  filePath: string,
  specificOptions?: Partial<ExpoMetroOptions>
) => Promise<{ artifacts: SerialAsset[]; src: string }>;

type SSRLoadModuleFunc = <T extends Record<string, any>>(
  filePath: string,
  specificOptions?: Partial<ExpoMetroOptions>,
  extras?: { hot?: boolean }
) => Promise<T>;

const getMetroServerRootMemo = memoize(getMetroServerRoot);

export function createServerComponentsMiddleware(
  projectRoot: string,
  {
    rscPath,
    instanceMetroOptions,
    ssrLoadModule,
    ssrLoadModuleArtifacts,
    useClientRouter,
    createModuleId,
  }: {
    rscPath: string;
    instanceMetroOptions: Partial<ExpoMetroOptions>;
    ssrLoadModule: SSRLoadModuleFunc;
    ssrLoadModuleArtifacts: SSRLoadModuleArtifactsFunc;
    useClientRouter: boolean;
    createModuleId: (
      filePath: string,
<<<<<<< HEAD
      context: { platform: string; environment: string; dom?: boolean }
    ) => string;
=======
      context: { platform: string; environment: string }
    ) => string | number;
>>>>>>> 96d898bb
  }
) {
  const routerModule = useClientRouter
    ? 'expo-router/build/rsc/router/noopRouter'
    : 'expo-router/build/rsc/router/expo-definedRouter';

  const rscMiddleware = getRscMiddleware({
    config: {},
    // Disabled in development
    baseUrl: '',
    rscPath,
    onError: console.error,
    renderRsc: async (args) => {
      // In development we should add simulated versions of common production headers.
      if (args.headers['x-real-ip'] == null) {
        args.headers['x-real-ip'] = getIpAddress();
      }
      if (args.headers['x-forwarded-for'] == null) {
        args.headers['x-forwarded-for'] = args.headers['x-real-ip'];
      }
      if (args.headers['x-forwarded-proto'] == null) {
        args.headers['x-forwarded-proto'] = 'http';
      }

      // Dev server-only implementation.
      try {
        return await renderRscToReadableStream({
          ...args,
          headers: new Headers(args.headers),
          body: args.body!,
        });
      } catch (error: any) {
        // If you get a codeFrame error during SSR like when using a Class component in React Server Components, then this
        // will throw with:
        // {
        //   rawObject: {
        //     type: 'TransformError',
        //     lineNumber: 0,
        //     errors: [ [Object] ],
        //     name: 'SyntaxError',
        //     message: '...',
        //   }
        // }

        // TODO: Revisit all error handling now that we do direct metro bundling...
        await logMetroError(projectRoot, { error });

        const sanitizedServerMessage = stripAnsi(error.message) ?? error.message;
        throw new Response(sanitizedServerMessage, {
          status: 500,
          headers: {
            'Content-Type': 'text/plain',
          },
        });
      }
    },
  });

  let rscPathPrefix = rscPath;
  if (rscPathPrefix !== '/') {
    rscPathPrefix += '/';
  }

  async function exportServerActionsAsync(
    {
      platform,
      entryPoints,
      domRoot,
    }: { platform: string; entryPoints: string[]; domRoot?: string },
    files: ExportAssetMap
  ): Promise<{
    clientBoundaries: string[];
    manifest: Record<string, [string, string]>;
  }> {
    const uniqueEntryPoints = [...new Set(entryPoints)];
    // TODO: Support multiple entry points in a single split server bundle...
    const manifest: Record<string, [string, string]> = {};
    const nestedClientBoundaries: string[] = [];

    for (const entryPoint of uniqueEntryPoints) {
      const contents = await ssrLoadModuleArtifacts(entryPoint, {
        environment: 'react-server',
        platform,
        // Ignore the metro runtime to avoid overwriting the original in the API route.
        modulesOnly: true,
        // Required
        runModule: true,
        // Required to ensure assets load as client boundaries.
        domRoot,
      });

      const reactClientReferences = contents.artifacts
        .filter((a) => a.type === 'js')[0]
        .metadata.reactClientReferences?.map((ref) => fileURLToFilePath(ref));

      if (reactClientReferences) {
        nestedClientBoundaries.push(...reactClientReferences!);
      }

      // Naive check to ensure the module runtime is not included in the server action bundle.
      if (contents.src.includes('The experimental Metro feature')) {
        throw new Error(
          'Internal error: module runtime should not be included in server action bundles: ' +
            entryPoint
        );
      }

      const relativeName = createModuleId(entryPoint, {
        platform,
        environment: 'react-server',
<<<<<<< HEAD
        dom: domRoot != null,
=======
>>>>>>> 96d898bb
      });
      const safeName = path.basename(contents.artifacts.find((a) => a.type === 'js')!.filename!);

      const outputName = `_expo/rsc/${platform}/${safeName}`;
      // While we're here, export the router for the server to dynamically render RSC.
      files.set(outputName, {
        targetDomain: 'server',
        contents: wrapBundle(contents.src),
      });

      // Import relative to `dist/server/_expo/rsc/web/router.js`
      manifest[entryPoint] = [String(relativeName), outputName];
    }

    // Save the SSR manifest so we can perform more replacements in the server renderer and with server actions.
    files.set(`_expo/rsc/${platform}/action-manifest.js`, {
      targetDomain: 'server',
      contents: 'module.exports = ' + JSON.stringify(manifest),
    });

    return { manifest, clientBoundaries: nestedClientBoundaries };
  }

  async function getExpoRouterClientReferencesAsync(
    { platform, domRoot }: { platform: string; domRoot?: string },
    files: ExportAssetMap
  ): Promise<{
    reactClientReferences: string[];
    reactServerReferences: string[];
    cssModules: SerialAsset[];
  }> {
    const contents = await ssrLoadModuleArtifacts(routerModule, {
      environment: 'react-server',
      platform,
      modulesOnly: true,
      domRoot,
    });

    // Extract the global CSS modules that are imported from the router.
    // These will be injected in the head of the HTML document for the website.
    const cssModules = contents.artifacts.filter((a) => a.type.startsWith('css'));

    const reactServerReferences = contents.artifacts
      .filter((a) => a.type === 'js')[0]
      .metadata.reactServerReferences?.map((ref) => fileURLToFilePath(ref));

    if (!reactServerReferences) {
      throw new Error(
        'Static server action references were not returned from the Metro SSR bundle for definedRouter'
      );
    }
    debug('React client boundaries:', reactServerReferences);

    const reactClientReferences = contents.artifacts
      .filter((a) => a.type === 'js')[0]
      .metadata.reactClientReferences?.map((ref) => fileURLToFilePath(ref));

    if (!reactClientReferences) {
      throw new Error(
        'Static client references were not returned from the Metro SSR bundle for definedRouter'
      );
    }
    debug('React client boundaries:', reactClientReferences);

    // While we're here, export the router for the server to dynamically render RSC.
    files.set(`_expo/rsc/${platform}/router.js`, {
      targetDomain: 'server',
      contents: wrapBundle(contents.src),
    });

    return { reactClientReferences, reactServerReferences, cssModules };
  }

  async function getExpoRouterRscEntriesGetterAsync({ platform }: { platform: string }) {
    return ssrLoadModule<typeof import('expo-router/build/rsc/router/expo-definedRouter')>(
      routerModule,
      {
        environment: 'react-server',
        platform,
      },
      {
        hot: true,
      }
    );
  }

  function getResolveClientEntry(context: {
    platform: string;
    engine?: 'hermes' | null;
    ssrManifest?: Map<string, string>;
  }): (
    file: string,
    isServer: boolean
  ) => {
    id: string;
    chunks: string[];
  } {
    const serverRoot = getMetroServerRootMemo(projectRoot);

    const {
      mode,
      minify = false,
      isExporting,
      baseUrl,
      routerRoot,
      asyncRoutes,
      preserveEnvVars,
      reactCompiler,
      lazy,
    } = instanceMetroOptions;

    assert(
      isExporting != null &&
        baseUrl != null &&
        mode != null &&
        routerRoot != null &&
        asyncRoutes != null,
      `The server must be started. (isExporting: ${isExporting}, baseUrl: ${baseUrl}, mode: ${mode}, routerRoot: ${routerRoot}, asyncRoutes: ${asyncRoutes})`
    );

    return (file: string, isServer: boolean) => {
      if (isExporting) {
        assert(context.ssrManifest, 'SSR manifest must exist when exporting');
        const relativeFilePath = path.relative(serverRoot, file);

        assert(
          context.ssrManifest.has(relativeFilePath),
          `SSR manifest is missing client boundary "${relativeFilePath}"`
        );

        const chunk = context.ssrManifest.get(relativeFilePath);

        return {
<<<<<<< HEAD
          id: createModuleId(file, { platform: context.platform, environment: 'client' }),
=======
          id: String(createModuleId(file, { platform: context.platform, environment: 'client' })),
>>>>>>> 96d898bb
          chunks: chunk != null ? [chunk] : [],
        };
      }

      const environment = isServer ? 'react-server' : 'client';
      const searchParams = createBundleUrlSearchParams({
        mainModuleName: '',
        platform: context.platform,
        mode,
        minify,
        lazy,
        preserveEnvVars,
        asyncRoutes,
        baseUrl,
        routerRoot,
        isExporting,
        reactCompiler: !!reactCompiler,
        engine: context.engine ?? undefined,
        bytecode: false,
        clientBoundaries: [],
        inlineSourceMap: false,
        environment,
        modulesOnly: true,
        runModule: false,
      });

      searchParams.set('resolver.clientboundary', String(true));

      const clientReferenceUrl = new URL('http://a');

      // TICKLE: Handshake 1
      searchParams.set('xRSC', '1');

      clientReferenceUrl.search = searchParams.toString();

      const filePath = file.startsWith('file://') ? fileURLToFilePath(file) : file;

      const relativeFilePath = path.relative(serverRoot, filePath);

      clientReferenceUrl.pathname = relativeFilePath;

      // Ensure url.pathname ends with '.bundle'
      if (!clientReferenceUrl.pathname.endsWith('.bundle')) {
        clientReferenceUrl.pathname += '.bundle';
      }

      // Return relative URLs to help Android fetch from wherever it was loaded from since it doesn't support localhost.
      const chunkName = clientReferenceUrl.pathname + clientReferenceUrl.search;

      return {
<<<<<<< HEAD
        id: createModuleId(filePath, { platform: context.platform, environment }),
=======
        id: String(createModuleId(filePath, { platform: context.platform, environment })),
>>>>>>> 96d898bb
        chunks: [chunkName],
      };
    };
  }

  const rscRendererCache = new Map<string, typeof import('expo-router/build/rsc/rsc-renderer')>();

  async function getRscRendererAsync(platform: string) {
    // NOTE(EvanBacon): We memoize this now that there's a persistent server storage cache for Server Actions.
    if (rscRendererCache.has(platform)) {
      return rscRendererCache.get(platform)!;
    }

    // TODO: Extract CSS Modules / Assets from the bundler process
    const renderer = await ssrLoadModule<typeof import('expo-router/build/rsc/rsc-renderer')>(
      'expo-router/build/rsc/rsc-renderer',
      {
        environment: 'react-server',
        platform,
      }
    );

    rscRendererCache.set(platform, renderer);
    return renderer;
  }

  const rscRenderContext = new Map<string, any>();

  function getRscRenderContext(platform: string) {
    // NOTE(EvanBacon): We memoize this now that there's a persistent server storage cache for Server Actions.
    if (rscRenderContext.has(platform)) {
      return rscRenderContext.get(platform)!;
    }

    const context = {};

    rscRenderContext.set(platform, context);
    return context;
  }

  async function renderRscToReadableStream(
    {
      input,
      headers,
      method,
      platform,
      body,
      engine,
      contentType,
      ssrManifest,
      decodedBody,
    }: {
      input: string;
      headers: Headers;
      method: 'POST' | 'GET';
      platform: string;
      body?: ReadableStream<Uint8Array>;
      engine?: 'hermes' | null;
      contentType?: string;
      ssrManifest?: Map<string, string>;
      decodedBody?: unknown;
    },
    isExporting: boolean | undefined = instanceMetroOptions.isExporting
  ) {
    assert(
      isExporting != null,
      'The server must be started before calling renderRscToReadableStream.'
    );

    if (method === 'POST') {
      assert(body, 'Server request must be provided when method is POST (server actions)');
    }

    const context = getRscRenderContext(platform);

    context['__expo_requestHeaders'] = headers;

    const { renderRsc } = await getRscRendererAsync(platform);

    return renderRsc(
      {
        body,
        decodedBody,
        context,
        config: {},
        input,
        contentType,
      },
      {
        isExporting,
        entries: await getExpoRouterRscEntriesGetterAsync({ platform }),
        resolveClientEntry: getResolveClientEntry({ platform, engine, ssrManifest }),
        async loadServerModuleRsc(urlFragment) {
          const serverRoot = getMetroServerRootMemo(projectRoot);

          debug('[SSR] loadServerModuleRsc:', urlFragment);

          const options = getMetroOptionsFromUrl(urlFragment);

          return ssrLoadModule(path.join(serverRoot, options.mainModuleName), options);
        },
      }
    );
  }

  return {
    // Get the static client boundaries (no dead code elimination allowed) for the production export.
    getExpoRouterClientReferencesAsync,
    exportServerActionsAsync,

    async exportRoutesAsync(
      {
        platform,
        ssrManifest,
      }: {
        platform: string;
        ssrManifest: Map<string, string>;
      },
      files: ExportAssetMap
    ) {
      // TODO: When we add web SSR support, we need to extract CSS Modules / Assets from the bundler process to prevent FLOUC.
      const { getBuildConfig } = (await getExpoRouterRscEntriesGetterAsync({ platform })).default;

      // Get all the routes to render.
      const buildConfig = await getBuildConfig!(async () =>
        // TODO: Rework prefetching code to use Metro runtime.
        []
      );

      await Promise.all(
        Array.from(buildConfig).map(async ({ entries }) => {
          for (const { input, isStatic } of entries || []) {
            if (!isStatic) {
              debug('Skipping static export for route', { input });
              continue;
            }
            const destRscFile = path.join('_flight', platform, encodeInput(input));

            const pipe = await renderRscToReadableStream(
              {
                input,
                method: 'GET',
                platform,
                headers: new Headers(),
                ssrManifest,
              },
              true
            );

            const rsc = await streamToStringAsync(pipe);
            debug('RSC Payload', { platform, input, rsc });

            files.set(destRscFile, {
              contents: rsc,
              targetDomain: 'client',
              rscId: input,
            });
          }
        })
      );
    },

    middleware: createBuiltinAPIRequestHandler(
      // Match `/_flight/[platform]/[...path]`
      (req) => {
        return getFullUrl(req.url).pathname.startsWith(rscPathPrefix);
      },
      rscMiddleware
    ),
    onReloadRscEvent: () => {
      // NOTE: We cannot clear the renderer context because it would break the mounted context state.

      // Clear the render context to ensure that the next render is a fresh start.
      rscRenderContext.clear();
    },
  };
}

const getFullUrl = (url: string) => {
  try {
    return new URL(url);
  } catch {
    return new URL(url, 'http://localhost:0');
  }
};

export const fileURLToFilePath = (fileURL: string) => {
  if (!fileURL.startsWith('file://')) {
    throw new Error('Not a file URL');
  }
  return decodeURI(fileURL.slice('file://'.length));
};

const encodeInput = (input: string) => {
  if (input === '') {
    return 'index.txt';
  }
  if (input === 'index') {
    throw new Error('Input should not be `index`');
  }
  if (input.startsWith('/')) {
    throw new Error('Input should not start with `/`');
  }
  if (input.endsWith('/')) {
    throw new Error('Input should not end with `/`');
  }
  return input + '.txt';
};

function wrapBundle(str: string) {
  // Skip the metro runtime so debugging is a bit easier.
  // Replace the __r() call with an export statement.
  // Use gm to apply to the last require line. This is needed when the bundle has side-effects.
  return str.replace(/^(__r\(.*\);)$/gm, 'module.exports = $1');
}<|MERGE_RESOLUTION|>--- conflicted
+++ resolved
@@ -55,13 +55,8 @@
     useClientRouter: boolean;
     createModuleId: (
       filePath: string,
-<<<<<<< HEAD
-      context: { platform: string; environment: string; dom?: boolean }
-    ) => string;
-=======
       context: { platform: string; environment: string }
     ) => string | number;
->>>>>>> 96d898bb
   }
 ) {
   const routerModule = useClientRouter
@@ -172,11 +167,8 @@
       const relativeName = createModuleId(entryPoint, {
         platform,
         environment: 'react-server',
-<<<<<<< HEAD
-        dom: domRoot != null,
-=======
->>>>>>> 96d898bb
       });
+
       const safeName = path.basename(contents.artifacts.find((a) => a.type === 'js')!.filename!);
 
       const outputName = `_expo/rsc/${platform}/${safeName}`;
@@ -309,11 +301,7 @@
         const chunk = context.ssrManifest.get(relativeFilePath);
 
         return {
-<<<<<<< HEAD
-          id: createModuleId(file, { platform: context.platform, environment: 'client' }),
-=======
           id: String(createModuleId(file, { platform: context.platform, environment: 'client' })),
->>>>>>> 96d898bb
           chunks: chunk != null ? [chunk] : [],
         };
       }
@@ -364,11 +352,7 @@
       const chunkName = clientReferenceUrl.pathname + clientReferenceUrl.search;
 
       return {
-<<<<<<< HEAD
-        id: createModuleId(filePath, { platform: context.platform, environment }),
-=======
         id: String(createModuleId(filePath, { platform: context.platform, environment })),
->>>>>>> 96d898bb
         chunks: [chunkName],
       };
     };
