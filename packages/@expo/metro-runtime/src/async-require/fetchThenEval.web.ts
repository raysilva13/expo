--- conflicted
+++ resolved
@@ -19,15 +19,11 @@
     crossOrigin,
   }: { scriptType?: string; nonce?: string; crossOrigin?: string } = {}
 ): Promise<void> {
-<<<<<<< HEAD
-  if (typeof window === 'undefined' || __DEV__) {
-=======
   if (
     typeof window === 'undefined' ||
     // In development, use the fetch/eval method to detect the server error codes and parse bundler errors for the error overlay.
     __DEV__
   ) {
->>>>>>> 43e76b95
     return require('./fetchThenEvalJs').fetchThenEvalAsync(url);
   }
   return new Promise<void>((resolve, reject) => {
