--- conflicted
+++ resolved
@@ -15,7 +15,6 @@
 };
 Object.defineProperty(exports, "__esModule", { value: true });
 exports.ServerRoot = exports.Children = exports.Slot = exports.useRefetch = exports.Root = exports.prefetchRSC = exports.fetchRSC = exports.callServerRSC = void 0;
-const dom_1 = require("expo/dom");
 const react_1 = require("react");
 const client_1 = __importDefault(require("react-server-dom-webpack/client"));
 const errors_1 = require("./errors");
@@ -31,11 +30,7 @@
 // NOTE: Ensured to start with `/`.
 const RSC_PATH = '/_flight/' + process.env.EXPO_OS; // process.env.EXPO_RSC_PATH;
 // Using base URL for remote hosts isn't currently supported in DOM components as we use it for offline assets.
-<<<<<<< HEAD
-const BASE_URL = dom_1.IS_DOM ? '' : process.env.EXPO_BASE_URL;
-=======
 const BASE_URL = IS_DOM ? '' : process.env.EXPO_BASE_URL;
->>>>>>> 976047ea
 let BASE_PATH = `${BASE_URL}${RSC_PATH}`;
 if (!BASE_PATH.startsWith('/')) {
     BASE_PATH = '/' + BASE_PATH;
@@ -202,38 +197,6 @@
     return data;
 };
 exports.fetchRSC = fetchRSC;
-<<<<<<< HEAD
-const expo_constants_1 = __importDefault(require("expo-constants"));
-const manifest = expo_constants_1.default.expoConfig;
-function getOrigin() {
-    return (manifest?.extra?.router?.origin ??
-        // Written automatically during release builds.
-        manifest?.extra?.router?.generatedOrigin);
-}
-// TODO: This would be better if native and tied as close to the JS engine as possible, i.e. it should
-// reflect the exact location of the JS file that was executed.
-function getBaseUrl() {
-    if (process.env.NODE_ENV !== 'production') {
-        // e.g. http://localhost:19006
-        return (0, getDevServer_1.getDevServer)().url?.replace(/\/$/, '');
-    }
-    // TODO: Make it official by moving out of `extra`
-    const productionBaseUrl = getOrigin();
-    if (!productionBaseUrl) {
-        throw new Error('No production base URL found for DOM components');
-    }
-    // Ensure no trailing slash
-    return productionBaseUrl.replace(/\/$/, '');
-}
-function getAdjustedRemoteFilePath(path) {
-    if (dom_1.IS_DOM && process.env.NODE_ENV === 'production') {
-        // DOM components in production need to use the same origin logic as native.
-        return new URL(path, getBaseUrl()).toString();
-    }
-    if (!dom_1.IS_DOM && process.env.EXPO_OS === 'web') {
-        return path;
-    }
-=======
 function getAdjustedRemoteFilePath(path) {
     if (IS_DOM && process.env.NODE_ENV === 'production') {
         const origin = (0, url_1.getOriginFromConstants)();
@@ -246,7 +209,6 @@
     if (!IS_DOM && process.env.EXPO_OS === 'web') {
         return path;
     }
->>>>>>> 976047ea
     return new URL(path, window.location.href).toString();
 }
 const prefetchRSC = (input, params) => {
